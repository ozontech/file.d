--- conflicted
+++ resolved
@@ -70,12 +70,8 @@
 
 	metricsValues []string
 
-<<<<<<< HEAD
-	incMaxEventSizeExceeded func(lvs ...string)
-=======
-	incMaxEventSizeExceeded      func()
+	incMaxEventSizeExceeded      func(lvs ...string)
 	incCountEventPanicsRecovered func()
->>>>>>> 8dd8c148
 }
 
 func newProcessor(
@@ -85,12 +81,8 @@
 	output OutputPlugin,
 	streamer *streamer,
 	finalizeFn finalizeFn,
-<<<<<<< HEAD
 	incMaxEventSizeExceededFn func(lvs ...string),
-=======
-	incMaxEventSizeExceededFn func(),
 	incCountEventPanicsRecoveredFn func(),
->>>>>>> 8dd8c148
 ) *processor {
 	processor := &processor{
 		id:            id,
