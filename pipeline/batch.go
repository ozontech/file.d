--- conflicted
+++ resolved
@@ -169,12 +169,7 @@
 		b.opts.OutFn(&data, batch)
 		b.batchOutFnSeconds.Observe(time.Since(now).Seconds())
 
-<<<<<<< HEAD
-		b.commitBatch(batch)
-=======
-		var status BatchStatus
-		events, status = b.commitBatch(events, batch)
->>>>>>> b3fe90ec
+		status := b.commitBatch(batch)
 
 		shouldRunMaintenance := b.opts.MaintenanceFn != nil && b.opts.MaintenanceInterval != 0 && time.Since(t) > b.opts.MaintenanceInterval
 		if shouldRunMaintenance {
@@ -194,15 +189,7 @@
 	}
 }
 
-<<<<<<< HEAD
-func (b *Batcher) commitBatch(batch *Batch) {
-=======
-func (b *Batcher) commitBatch(events []*Event, batch *Batch) ([]*Event, BatchStatus) {
-	// we need to release batch first and then commit events
-	// so lets swap local slice with batch slice to avoid data copying
-	events, batch.Events = batch.Events, events
-
->>>>>>> b3fe90ec
+func (b *Batcher) commitBatch(batch *Batch) BatchStatus {
 	batchSeq := batch.seq
 
 	// we sent a batch, so we don’t need buffers and insaneJSON.Root,
@@ -223,21 +210,12 @@
 		b.opts.Controller.Commit(events[i], false)
 	}
 
-<<<<<<< HEAD
-=======
-	b.cond.Broadcast()
-	b.seqMu.Unlock()
-
 	status := batch.status
->>>>>>> b3fe90ec
 	b.freeBatches <- batch
 	b.seqMu.Unlock()
-
-<<<<<<< HEAD
 	b.cond.Broadcast()
-=======
-	return events, status
->>>>>>> b3fe90ec
+
+	return status
 }
 
 func (b *Batcher) heartbeat() {
