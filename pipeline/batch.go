--- conflicted
+++ resolved
@@ -62,21 +62,7 @@
 }
 
 type Batcher struct {
-<<<<<<< HEAD
-	pipelineName        string
-	outputType          string
-	outFn               BatcherOutFn
-	maintenanceFn       BatcherMaintenanceFn
-	controller          OutputPluginController
-	workerCount         int
-	batchSize           int
-	flushTimeout        time.Duration
-	maintenanceInterval time.Duration
-=======
 	opts BatcherOptions
-	// todo graceful shutdown with context.
-	cancel context.CancelFunc
->>>>>>> 707fc825
 
 	shouldStop atomic.Bool
 	batch      *Batch
@@ -139,13 +125,8 @@
 	events := make([]*Event, 0)
 	data := WorkerData(nil)
 	for batch := range b.fullBatches {
-<<<<<<< HEAD
-		b.outFn(&data, batch)
+		b.opts.OutFn(&data, batch)
 		events = b.commitBatch(events, batch)
-=======
-		b.opts.OutFn(&data, batch)
-		events = b.commitBatch(ctx, events, batch)
->>>>>>> 707fc825
 
 		shouldRunMaintenance := b.opts.MaintenanceFn != nil && b.opts.MaintenanceInterval != 0 && time.Since(t) > b.opts.MaintenanceInterval
 		if shouldRunMaintenance {
