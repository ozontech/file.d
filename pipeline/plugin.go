package pipeline

import (
	"net/http"
	"regexp"

	"github.com/ozontech/file.d/metric"
	"go.uber.org/zap"
)

const (
	PluginKindInput  PluginKind = "input"
	PluginKindAction PluginKind = "action"
	PluginKindOutput PluginKind = "output"
)

type PluginKind string

type InputPlugin interface {
	Start(config AnyConfig, params *InputPluginParams)
	Stop()
	Commit(*Event)
<<<<<<< HEAD
	RegisterMetrics(ctl *metric.Ctl)
=======
	PassEvent(event *Event) bool
>>>>>>> e68de65a
}

type ActionPlugin interface {
	Start(config AnyConfig, params *ActionPluginParams)
	Stop()
	Do(*Event) ActionResult
	RegisterMetrics(ctl *metric.Ctl)
}

type OutputPlugin interface {
	Start(config AnyConfig, params *OutputPluginParams)
	Stop()
	Out(*Event)
	RegisterMetrics(ctl *metric.Ctl)
}

type PluginsStarterData struct {
	Config AnyConfig
	Params *OutputPluginParams
}
type PluginsStarterMap map[string]PluginsStarterData

type PluginDefaultParams struct {
	PipelineName     string
	PipelineSettings *Settings
}

type ActionPluginParams struct {
	*PluginDefaultParams
	Controller ActionPluginController
	Logger     *zap.SugaredLogger
}

type OutputPluginParams struct {
	*PluginDefaultParams
	Controller OutputPluginController
	Logger     *zap.SugaredLogger
}

type InputPluginParams struct {
	*PluginDefaultParams
	Controller InputPluginController
	Logger     *zap.SugaredLogger
}

type PluginStaticInfo struct {
	Type    string
	Factory PluginFactory
	Config  AnyConfig

	// Endpoints is the map of endpoint name to handlerFunc.
	// Every plugin can provide their own API through Endpoints.
	Endpoints         map[string]func(http.ResponseWriter, *http.Request)
	AdditionalActions []string // used only for input plugins, defines actions that should be run right after input plugin with input config
}

type PluginRuntimeInfo struct {
	Plugin AnyPlugin
	ID     string
}

type InputPluginInfo struct {
	*PluginStaticInfo
	*PluginRuntimeInfo
}

type ActionPluginStaticInfo struct {
	*PluginStaticInfo

	MetricName      string
	MetricLabels    []string
	MatchConditions MatchConditions
	MatchMode       MatchMode
	MatchInvert     bool
}

type ActionPluginInfo struct {
	*ActionPluginStaticInfo
	*PluginRuntimeInfo
}

type OutputPluginInfo struct {
	*PluginStaticInfo
	*PluginRuntimeInfo
}

type AnyPlugin interface{}

type AnyConfig interface{}

type PluginFactory func() (AnyPlugin, AnyConfig)

type MatchConditions []MatchCondition

type MatchCondition struct {
	// Slice for nested fields. Separator is a dot symbol.
	Field  []string
	Value  string
	Regexp *regexp.Regexp
}

type MatchMode int

const (
	MatchModeAnd     MatchMode = 0
	MatchModeOr      MatchMode = 1
	MatchModeUnknown MatchMode = 2
)

// PluginSelector the only valid value for now is ByNameSelector
// and only value is string type. It can be expanded with a custom type in the future.
type PluginSelector struct {
	CondType  ConditionType
	CondValue string
}

type ConditionType int

const (
	// UnknownSelector value is default, therefore it's safer to use it as default unknown value.
	UnknownSelector ConditionType = iota
	ByNameSelector
)<|MERGE_RESOLUTION|>--- conflicted
+++ resolved
@@ -20,11 +20,8 @@
 	Start(config AnyConfig, params *InputPluginParams)
 	Stop()
 	Commit(*Event)
-<<<<<<< HEAD
 	RegisterMetrics(ctl *metric.Ctl)
-=======
 	PassEvent(event *Event) bool
->>>>>>> e68de65a
 }
 
 type ActionPlugin interface {
