package pipeline_test

import (
<<<<<<< HEAD
=======
	"fmt"
	"reflect"
>>>>>>> e4212a54
	"testing"

	"github.com/ozontech/file.d/pipeline"
	"github.com/ozontech/file.d/pipeline/metadata"
	"github.com/ozontech/file.d/plugin/input/fake"
	"github.com/ozontech/file.d/plugin/output/devnull"
	"github.com/prometheus/client_golang/prometheus"
	"github.com/stretchr/testify/require"
)

func getFakeInputInfo() *pipeline.InputPluginInfo {
	input, _ := fake.Factory()
	return &pipeline.InputPluginInfo{
		PluginStaticInfo: &pipeline.PluginStaticInfo{
			Type:    "",
			Factory: nil,
			Config:  nil,
		},
		PluginRuntimeInfo: &pipeline.PluginRuntimeInfo{
			Plugin: input,
			ID:     "",
		},
	}
}

func TestInInvalidMessages(t *testing.T) {
	cases := []struct {
		name             string
		message          []byte
		pipelineSettings *pipeline.Settings
		offset           int64
		sourceID         pipeline.SourceID
	}{
		{
			name:    "empty_message",
			message: []byte(""),
			pipelineSettings: &pipeline.Settings{
				Capacity:           5,
				Decoder:            "json",
				MetricHoldDuration: pipeline.DefaultMetricHoldDuration,
			},
			offset:   int64(666),
			sourceID: pipeline.SourceID(1<<16 + int(1)),
		},
		{
			name:    "too_long_message",
			message: []byte("{\"value\":\"i'm longer than 1 byte\""),
			pipelineSettings: &pipeline.Settings{
				Capacity:           5,
				Decoder:            "json",
				MaxEventSize:       1,
				MetricHoldDuration: pipeline.DefaultMetricHoldDuration,
			},
			offset:   int64(666),
			sourceID: pipeline.SourceID(2<<16 + int(3)),
		},
	}

	for _, tCase := range cases {
		t.Run(tCase.name, func(t *testing.T) {
			pipe := pipeline.New("test_pipeline", tCase.pipelineSettings, prometheus.NewRegistry())

			pipe.SetInput(getFakeInputInfo())

			seqID := pipe.In(tCase.sourceID, "kafka", tCase.offset, tCase.message, false, nil)
			require.Equal(t, pipeline.EventSeqIDError, seqID)
		})
	}
}

func BenchmarkMetaTemplater(b *testing.B) {
	pipelineSettings := &pipeline.Settings{
		Capacity:           b.N,
		Decoder:            "cri",
		MetricHoldDuration: pipeline.DefaultMetricHoldDuration,
	}

	pipe := pipeline.New("test_pipeline", pipelineSettings, prometheus.NewRegistry())
	pipe.SetInput(getFakeInputInfo())
	plugin, config := devnull.Factory()
	outputPlugin := plugin.(*devnull.Plugin)

	pipe.SetOutput(&pipeline.OutputPluginInfo{
		PluginStaticInfo: &pipeline.PluginStaticInfo{
			Config: config,
		},
		PluginRuntimeInfo: &pipeline.PluginRuntimeInfo{
			Plugin: outputPlugin,
		},
	})

	for i := 0; i < b.N; i++ {
		rest := i % 100
		pipe.In(
			pipeline.SourceID(1<<16+rest),
			fmt.Sprintf(
				"/k8s-logs/advanced-logs-checker-1566485760-trtrq-%d_sre-%d_duty-bot-4e0301b633eaa2bfdcafdeba59ba0c72a3815911a6a820bf273534b0f32d98e0%d.log",
				rest, rest, rest,
			),
			int64(i),
			[]byte("2016-10-06T00:17:09.669794202Z stdout P partial content 1\n"),
			false,
			metadata.MetaData{},
		)
	}
}<|MERGE_RESOLUTION|>--- conflicted
+++ resolved
@@ -1,11 +1,7 @@
 package pipeline_test
 
 import (
-<<<<<<< HEAD
-=======
 	"fmt"
-	"reflect"
->>>>>>> e4212a54
 	"testing"
 
 	"github.com/ozontech/file.d/pipeline"
