package pipeline

import (
	"encoding/json"
	"fmt"
	"io"
	"math"
	"math/rand"
	"net/http"
	"runtime"
	"strconv"
	"sync"
	"time"

	"github.com/ozontech/file.d/cfg/matchrule"
	"github.com/ozontech/file.d/pipeline/antispam"
	"github.com/prometheus/client_golang/prometheus"
	"go.uber.org/atomic"
	"go.uber.org/zap"

	"github.com/ozontech/file.d/decoder"
	"github.com/ozontech/file.d/logger"
	"github.com/ozontech/file.d/longpanic"
	"github.com/ozontech/file.d/metric"
)

const (
	DefaultStreamField         = "stream"
	DefaultCapacity            = 1024
	DefaultAvgInputEventSize   = 4 * 1024
	DefaultMaxInputEventSize   = 0
	DefaultJSONNodePoolSize    = 1024
	DefaultMaintenanceInterval = time.Second * 5
	DefaultEventTimeout        = time.Second * 30
	DefaultFieldValue          = "not_set"
	DefaultStreamName          = StreamName("not_set")

	EventSeqIDError = uint64(0)

	antispamUnbanIterations    = 4
	metricHolderUpdateInterval = time.Minute * 30
)

type finalizeFn = func(event *Event, notifyInput bool, backEvent bool)

type InputPluginController interface {
	In(sourceID SourceID, sourceName string, offset int64, data []byte, isNewSource bool) uint64
	UseSpread()                           // don't use stream field and spread all events across all processors
	DisableStreams()                      // don't use stream field
	SuggestDecoder(t decoder.DecoderType) // set decoder if pipeline uses "auto" value for decoder
	IncReadOps()                          // inc read ops for metric
	IncMaxEventSizeExceeded()             // inc max event size exceeded counter
}

type ActionPluginController interface {
	Commit(event *Event)    // commit offset of held event and skip further processing
	Propagate(event *Event) // throw held event back to pipeline
}

type OutputPluginController interface {
	Commit(event *Event) // notify input plugin that event is successfully processed and save offsets
	Error(err string)
}

type (
	SourceID   uint64
	StreamName string
)

type Pipeline struct {
	Name     string
	started  bool
	settings *Settings

	decoder          decoder.DecoderType // decoder set in the config
	suggestedDecoder decoder.DecoderType // decoder suggested by input plugin, it is used when config decoder is set to "auto"

	eventPool *eventPool
	streamer  *streamer

	useSpread      bool
	disableStreams bool
	singleProc     bool
	shouldStop     bool

	input      InputPlugin
	inputInfo  *InputPluginInfo
	antispamer *antispam.Antispammer

	actionInfos   []*ActionPluginStaticInfo
	actionMetrics actionMetrics
	actionParams  PluginDefaultParams

	Procs       []*processor
	procCount   *atomic.Int32
	activeProcs *atomic.Int32

	output     OutputPlugin
	outputInfo *OutputPluginInfo

	metricHolder *metric.Holder

	// some debugging stuff
	logger          *zap.SugaredLogger
	eventLogEnabled bool
	eventLog        []string
	eventLogMu      *sync.Mutex
	inSample        []byte
	outSample       []byte
	inputEvents     atomic.Int64
	inputSize       atomic.Int64
	outputEvents    atomic.Int64
	outputSize      atomic.Int64
	readOps         atomic.Int64
	maxSize         int

	// all pipeline`s metrics
<<<<<<< HEAD
	inUseEventsMetric          prometheus.Gauge
	eventPoolCapacityMetric    prometheus.Gauge
	inputEventsCountMetric     prometheus.Counter
	inputEventSizeMetric       prometheus.Counter
	outputEventsCountMetric    prometheus.Counter
	outputEventSizeMetric      prometheus.Counter
	readOpsEventsSizeMetric    prometheus.Counter
	wrongEventCRIFormatMetric  prometheus.Counter
	maxEventSizeExceededMetric prometheus.Counter
=======

	inUseEventsMetric          *prometheus.GaugeVec
	eventPoolCapacityMetric    *prometheus.GaugeVec
	inputEventsCountMetric     *prometheus.CounterVec
	inputEventSizeMetric       *prometheus.CounterVec
	outputEventsCountMetric    *prometheus.CounterVec
	outputEventSizeMetric      *prometheus.CounterVec
	readOpsEventsSizeMetric    *prometheus.CounterVec
	wrongEventCRIFormatMetric  *prometheus.CounterVec
	maxEventSizeExceededMetric *prometheus.CounterVec
	eventPoolLatency           prometheus.Observer
>>>>>>> 8e78e636
}

type Settings struct {
	Decoder             string
	Capacity            int
	MaintenanceInterval time.Duration
	EventTimeout        time.Duration
	AntispamThreshold   int
	AntispamExceptions  []matchrule.RuleSet
	AvgEventSize        int
	MaxEventSize        int
	StreamField         string
	IsStrict            bool
}

// New creates new pipeline. Consider using `SetupHTTPHandlers` next.
func New(name string, settings *Settings, registry *prometheus.Registry) *Pipeline {
	metricCtl := metric.NewCtl("pipeline_"+name, registry)

	lg := logger.Instance.Named(name)

	pipeline := &Pipeline{
		Name:           name,
		logger:         lg,
		settings:       settings,
		useSpread:      false,
		disableStreams: false,
		actionParams: PluginDefaultParams{
			PipelineName:     name,
			PipelineSettings: settings,
			MetricCtl:        metricCtl,
		},
		actionMetrics: actionMetrics{
			m:  make(map[string]*actionMetric),
			mu: new(sync.RWMutex),
		},
		metricHolder: metric.NewHolder(registry, metricHolderUpdateInterval),
		streamer:     newStreamer(settings.EventTimeout),
		eventPool:    newEventPool(settings.Capacity, settings.AvgEventSize),
		antispamer: antispam.NewAntispammer(antispam.Options{
			MaintenanceInterval: settings.MaintenanceInterval,
			Threshold:           settings.AntispamThreshold,
			UnbanIterations:     antispamUnbanIterations,
			Logger:              lg.Desugar().Named("antispam"),
			MetricsController:   metricCtl,
			Exceptions:          settings.AntispamExceptions,
		}),

		eventLog:   make([]string, 0, 128),
		eventLogMu: &sync.Mutex{},
	}

	pipeline.registerMetrics()
	pipeline.setDefaultMetrics()

	switch settings.Decoder {
	case "json":
		pipeline.decoder = decoder.JSON
	case "raw":
		pipeline.decoder = decoder.RAW
	case "cri":
		pipeline.decoder = decoder.CRI
	case "postgres":
		pipeline.decoder = decoder.POSTGRES
	case "nginx_error":
		pipeline.decoder = decoder.NGINX_ERROR
	case "auto":
		pipeline.decoder = decoder.AUTO
	default:
		pipeline.logger.Fatalf("unknown decoder %q for pipeline %q", settings.Decoder, name)
	}

	return pipeline
}

func (p *Pipeline) IncReadOps() {
	p.readOps.Inc()
}

func (p *Pipeline) IncMaxEventSizeExceeded() {
	p.maxEventSizeExceededMetric.Inc()
}

func (p *Pipeline) registerMetrics() {
	m := p.actionParams.MetricCtl
	p.inUseEventsMetric = m.RegisterGauge("event_pool_in_use_events", "Count of pool events which is used for processing")
	p.eventPoolCapacityMetric = m.RegisterGauge("event_pool_capacity", "Pool capacity value")
	p.inputEventsCountMetric = m.RegisterCounter("input_events_count", "Count of events on pipeline input")
	p.inputEventSizeMetric = m.RegisterCounter("input_events_size", "Size of events on pipeline input")
	p.outputEventsCountMetric = m.RegisterCounter("output_events_count", "Count of events on pipeline output")
	p.outputEventSizeMetric = m.RegisterCounter("output_events_size", "Size of events on pipeline output")
	p.readOpsEventsSizeMetric = m.RegisterCounter("read_ops_count", "Read OPS count")
	p.wrongEventCRIFormatMetric = m.RegisterCounter("wrong_event_cri_format", "Wrong event CRI format counter")
	p.maxEventSizeExceededMetric = m.RegisterCounter("max_event_size_exceeded", "Max event size exceeded counter")
	p.eventPoolLatency = m.RegisterHistogram("event_pool_latency_seconds",
		"How long we are wait an event from the pool", metric.SecondsBucketsDetailed).
		WithLabelValues()
}

func (p *Pipeline) setDefaultMetrics() {
	p.eventPoolCapacityMetric.Set(float64(p.settings.Capacity))
}

// SetupHTTPHandlers creates handlers for plugin endpoints and pipeline info.
// Plugin endpoints can be accessed via
// URL `/pipelines/<pipeline_name>/<plugin_index_in_config>/<plugin_endpoint>`.
// Input plugin has the index of zero, output plugin has the last index.
// Actions also have the standard endpoints `/info` and `/sample`.
func (p *Pipeline) SetupHTTPHandlers(mux *http.ServeMux) {
	if p.input == nil {
		p.logger.Panicf("input isn't set for pipeline %q", p.Name)
	}
	if p.output == nil {
		p.logger.Panicf("output isn't set for pipeline %q", p.Name)
	}

	prefix := "/pipelines/" + p.Name
	mux.HandleFunc(prefix, p.servePipeline)
	prefixBanList := fmt.Sprintf("/pipelines/%s/ban_list", p.Name)
	mux.HandleFunc(prefixBanList, p.servePipelineBanList)
	for hName, handler := range p.inputInfo.PluginStaticInfo.Endpoints {
		mux.HandleFunc(fmt.Sprintf("%s/0/%s", prefix, hName), handler)
	}

	for i, info := range p.actionInfos {
		mux.HandleFunc(fmt.Sprintf("%s/%d/info", prefix, i+1), p.serveActionInfo(info))
		mux.HandleFunc(fmt.Sprintf("%s/%d/sample", prefix, i+1), p.serveActionSample(i))
		for hName, handler := range info.PluginStaticInfo.Endpoints {
			mux.HandleFunc(fmt.Sprintf("%s/%d/%s", prefix, i+1, hName), handler)
		}
	}

	for hName, handler := range p.outputInfo.PluginStaticInfo.Endpoints {
		mux.HandleFunc(fmt.Sprintf("%s/%d/%s", prefix, len(p.actionInfos)+1, hName), handler)
	}
}

func (p *Pipeline) Start() {
	if p.input == nil {
		p.logger.Panicf("input isn't set for pipeline %q", p.Name)
	}
	if p.output == nil {
		p.logger.Panicf("output isn't set for pipeline %q", p.Name)
	}

	p.initProcs()
	p.metricHolder.Start()

	outputParams := &OutputPluginParams{
		PluginDefaultParams: p.actionParams,
		Controller:          p,
		Logger:              p.logger.Named("output_" + p.outputInfo.Type),
	}
	p.logger.Infof("starting output plugin %q", p.outputInfo.Type)

	p.output.Start(p.outputInfo.Config, outputParams)

	p.logger.Infof("stating processors, count=%d", len(p.Procs))
	for _, processor := range p.Procs {
		processor.start(p.actionParams, p.logger)
	}

	p.logger.Infof("starting input plugin %q", p.inputInfo.Type)
	inputParams := &InputPluginParams{
		PluginDefaultParams: p.actionParams,
		Controller:          p,
		Logger:              p.logger.Named("input_" + p.inputInfo.Type),
	}

	p.input.Start(p.inputInfo.Config, inputParams)

	p.streamer.start()

	longpanic.Go(p.maintenance)
	if !p.useSpread {
		longpanic.Go(p.growProcs)
	}
	p.started = true
}

func (p *Pipeline) Stop() {
	p.logger.Infof("stopping pipeline %q, total committed=%d", p.Name, p.outputEvents.Load())

	p.logger.Infof("stopping processors count=%d", len(p.Procs))
	for _, processor := range p.Procs {
		processor.stop()
	}

	p.metricHolder.Stop()
	p.streamer.stop()

	p.logger.Infof("stopping %q input", p.Name)
	p.input.Stop()

	p.logger.Infof("stopping %q output", p.Name)
	p.output.Stop()

	p.shouldStop = true
}

func (p *Pipeline) SetInput(info *InputPluginInfo) {
	p.inputInfo = info
	p.input = info.Plugin.(InputPlugin)
}

func (p *Pipeline) GetInput() InputPlugin {
	return p.input
}

func (p *Pipeline) SetOutput(info *OutputPluginInfo) {
	p.outputInfo = info
	p.output = info.Plugin.(OutputPlugin)
}

func (p *Pipeline) GetOutput() OutputPlugin {
	return p.output
}

// In decodes message and passes it to event stream.
func (p *Pipeline) In(sourceID SourceID, sourceName string, offset int64, bytes []byte, isNewSource bool) (seqID uint64) {
	length := len(bytes)

	// don't process mud.
	isEmpty := length == 0 || (bytes[0] == '\n' && length == 1)
	if isEmpty {
		return EventSeqIDError
	}

	isLong := p.settings.MaxEventSize != 0 && length > p.settings.MaxEventSize
	if isLong {
		p.IncMaxEventSizeExceeded()
		return EventSeqIDError
	}

	var (
		dec decoder.DecoderType
		row decoder.CRIRow
		err error
	)
	if p.decoder == decoder.AUTO {
		dec = p.suggestedDecoder
	} else {
		dec = p.decoder
	}
	if dec == decoder.NO {
		dec = decoder.JSON
	} else if dec == decoder.CRI {
		row, err = decoder.DecodeCRI(bytes)
		if err != nil {
			p.wrongEventCRIFormatMetric.Inc()
			p.Error(fmt.Sprintf("wrong cri format offset=%d, length=%d, err=%s, source=%d:%s, cri=%s", offset, length, err.Error(), sourceID, sourceName, bytes))
			return EventSeqIDError
		}
	}

	// Skip IsSpam for partial logs is necessary to avoid the case
	// when some parts of a large event have got into the ban,
	// thereby cutting off a piece of the event.
	// This is only possible if the event was written in CRI format and has Partial status.
	// For other encoding formats this is not relevant as they always come in full.
	// The event is Partial if it is larger than the driver configuration.
	// For example, for containerd this setting is called max_container_log_line_size
	// https://github.com/containerd/containerd/blob/f7f2be732159a411eae46b78bfdb479b133a823b/pkg/cri/config/config.go#L263-L266
	if !row.IsPartial {
		isSpam := p.antispamer.IsSpam(uint64(sourceID), sourceName, isNewSource, bytes)
		if isSpam {
			return EventSeqIDError
		}
	}

	p.inputEvents.Inc()
	p.inputSize.Add(int64(length))

	now := time.Now()
	event := p.eventPool.get()
	p.eventPoolLatency.Observe(time.Since(now).Seconds())

	switch dec {
	case decoder.JSON:
		err := event.parseJSON(bytes)
		if err != nil {
			if p.settings.IsStrict {
				p.logger.Fatalf("wrong json format offset=%d, length=%d, err=%s, source=%d:%s, json=%s", offset, length, err.Error(), sourceID, sourceName, bytes)
			} else {
				p.logger.Errorf("wrong json format offset=%d, length=%d, err=%s, source=%d:%s, json=%s", offset, length, err.Error(), sourceID, sourceName, bytes)
			}
			// Can't process event, return to pool.
			p.eventPool.back(event)
			return EventSeqIDError
		}
	case decoder.RAW:
		_ = event.Root.DecodeString("{}")
		event.Root.AddFieldNoAlloc(event.Root, "message").MutateToBytesCopy(event.Root, bytes[:len(bytes)-1])
	case decoder.CRI:
		_ = event.Root.DecodeString("{}")
		event.Root.AddFieldNoAlloc(event.Root, "log").MutateToBytesCopy(event.Root, row.Log)
		event.Root.AddFieldNoAlloc(event.Root, "time").MutateToBytesCopy(event.Root, row.Time)
		event.Root.AddFieldNoAlloc(event.Root, "stream").MutateToBytesCopy(event.Root, row.Stream)
	case decoder.POSTGRES:
		_ = event.Root.DecodeString("{}")
		err := decoder.DecodePostgres(event.Root, bytes)
		if err != nil {
			p.logger.Fatalf("wrong postgres format offset=%d, length=%d, err=%s, source=%d:%s, cri=%s", offset, length, err.Error(), sourceID, sourceName, bytes)
			// Dead route, never passed here.
			return EventSeqIDError
		}
	case decoder.NGINX_ERROR:
		_ = event.Root.DecodeString("{}")
		err := decoder.DecodeNginxError(event.Root, bytes)
		if err != nil {
			if p.settings.IsStrict {
				p.logger.Fatalf("wrong nginx error log format offset=%d, length=%d, err=%s, source=%d:%s, cri=%s", offset, length, err.Error(), sourceID, sourceName, bytes)
			} else {
				p.logger.Errorf("wrong nginx error log format offset=%d, length=%d, err=%s, source=%d:%s, cri=%s", offset, length, err.Error(), sourceID, sourceName, bytes)
			}
			p.eventPool.back(event)
			return EventSeqIDError
		}
	default:
		p.logger.Panicf("unknown decoder %d for pipeline %q", p.decoder, p.Name)
	}

	event.Offset = offset
	event.SourceID = sourceID
	event.SourceName = sourceName
	event.streamName = DefaultStreamName
	event.Size = len(bytes)

	return p.streamEvent(event)
}

func (p *Pipeline) streamEvent(event *Event) uint64 {
	streamID := StreamID(event.SourceID)

	// spread events across all processors
	if p.useSpread {
		streamID = StreamID(event.SeqID % uint64(p.procCount.Load()))
	}

	if !p.disableStreams {
		node := event.Root.Dig(p.settings.StreamField)
		if node != nil {
			event.streamName = StreamName(node.AsString())
		}

		if pass := p.input.PassEvent(event); !pass {
			// Can't process event, return to pool.
			p.eventPool.back(event)
			return EventSeqIDError
		}
	}

	if len(p.inSample) == 0 {
		p.inSample = event.Root.Encode(p.inSample)
	}

	return p.streamer.putEvent(streamID, event.streamName, event)
}

func (p *Pipeline) Commit(event *Event) {
	p.finalize(event, true, true)
}

func (p *Pipeline) Error(err string) {
	if p.settings.IsStrict {
		logger.Fatal(err)
	} else {
		logger.Error(err)
	}
}

func (p *Pipeline) finalize(event *Event, notifyInput bool, backEvent bool) {
	if event.IsTimeoutKind() {
		return
	}

	if notifyInput {
		p.input.Commit(event)
		p.outputEvents.Inc()
		p.outputSize.Add(int64(event.Size))

		if len(p.outSample) == 0 && rand.Int()&1 == 1 {
			p.outSample = event.Root.Encode(p.outSample)
		}

		if event.Size > p.maxSize {
			p.maxSize = event.Size
		}
	}

	// todo: avoid event.stream.commit(event)
	event.stream.commit(event)

	if !backEvent {
		return
	}

	if p.eventLogEnabled {
		p.eventLogMu.Lock()
		p.eventLog = append(p.eventLog, event.Root.EncodeToString())
		p.eventLogMu.Unlock()
	}

	p.eventPool.back(event)
}

type actionMetric struct {
	count *metric.CounterVecWrapper
	size  *metric.CounterVecWrapper
	// totalCounter is a map of eventStatus to counter for `/info` endpoint.
	totalCounter map[string]*atomic.Uint64
}

type actionMetrics struct {
	m  map[string]*actionMetric
	mu *sync.RWMutex
}

func (am *actionMetrics) set(name string, m *actionMetric) {
	if name == "" {
		return
	}

	am.mu.Lock()
	am.m[name] = m
	am.mu.Unlock()
}

func (am *actionMetrics) get(name string) *actionMetric {
	if name == "" {
		return nil
	}

	am.mu.RLock()
	defer am.mu.RUnlock()
	return am.m[name]
}

func (p *Pipeline) AddAction(info *ActionPluginStaticInfo) {
	p.actionInfos = append(p.actionInfos, info)

	mCtl := p.actionParams.MetricCtl

	labels := make([]string, 0, len(info.MetricLabels)+1)
	if !info.MetricSkipStatus {
		labels = append(labels, "status")
	}
	labels = append(labels, info.MetricLabels...)

	count := mCtl.RegisterCounterVec(
		info.MetricName+"_events_count_total",
		fmt.Sprintf("how many events processed by pipeline %q and #%d action", p.Name, len(p.actionInfos)-1),
		labels...,
	)
	countWrapper := p.metricHolder.AddCounterVec(count)

	size := mCtl.RegisterCounterVec(
		info.MetricName+"_events_size_total",
		fmt.Sprintf("total size of events processed by pipeline %q and #%d action", p.Name, len(p.actionInfos)-1),
		labels...,
	)
	sizeWrapper := p.metricHolder.AddCounterVec(size)

	totalCounter := make(map[string]*atomic.Uint64)
	for _, st := range allEventStatuses() {
		totalCounter[string(st)] = atomic.NewUint64(0)
	}

	p.actionMetrics.set(info.MetricName, &actionMetric{
		count:        countWrapper,
		size:         sizeWrapper,
		totalCounter: totalCounter,
	})
}

func (p *Pipeline) initProcs() {
	// default proc count is CPU cores * 2
	procCount := runtime.GOMAXPROCS(0)
	if p.singleProc {
		procCount = 1
	}
	p.logger.Infof("starting pipeline %q: procs=%d", p.Name, procCount)

	p.procCount = atomic.NewInt32(int32(procCount))
	p.activeProcs = atomic.NewInt32(0)

	p.Procs = make([]*processor, 0, procCount)
	for i := 0; i < procCount; i++ {
		p.Procs = append(p.Procs, p.newProc())
	}
}

func (p *Pipeline) newProc() *processor {
	proc := newProcessor(
		&p.actionMetrics,
		p.activeProcs,
		p.output,
		p.streamer,
		p.finalize,
	)
	for j, info := range p.actionInfos {
		plugin, _ := info.Factory()
		proc.AddActionPlugin(&ActionPluginInfo{
			ActionPluginStaticInfo: info,
			PluginRuntimeInfo: &PluginRuntimeInfo{
				Plugin: plugin,
				ID:     strconv.Itoa(proc.id) + "_" + strconv.Itoa(j),
			},
		})
	}

	return proc
}

func (p *Pipeline) growProcs() {
	interval := time.Millisecond * 100
	t := time.Now()
	for {
		time.Sleep(interval)
		if p.shouldStop {
			return
		}
		if p.procCount.Load() != p.activeProcs.Load() {
			t = time.Now()
		}

		if time.Since(t) > interval {
			p.expandProcs()
		}
	}
}

func (p *Pipeline) expandProcs() {
	if p.singleProc {
		return
	}

	from := p.procCount.Load()
	to := from * 2
	p.logger.Infof("processors count expanded from %d to %d", from, to)
	if to > 10000 {
		p.logger.Warnf("too many processors: %d", to)
	}

	for x := 0; x < int(to-from); x++ {
		proc := p.newProc()
		p.Procs = append(p.Procs, proc)
		proc.start(p.actionParams, p.logger)
	}

	p.procCount.Swap(to)
}

type deltas struct {
	deltaInputEvents  float64
	deltaInputSize    float64
	deltaOutputEvents float64
	deltaOutputSize   float64
	deltaReads        float64
}

func (p *Pipeline) logChanges(myDeltas *deltas) {
	inputSize := p.inputSize.Load()
	inputEvents := p.inputEvents.Load()
	inUseEvents := p.eventPool.inUseEvents.Load()

	interval := p.settings.MaintenanceInterval
	rate := int(myDeltas.deltaInputEvents * float64(time.Second) / float64(interval))
	rateMb := myDeltas.deltaInputSize * float64(time.Second) / float64(interval) / 1024 / 1024
	readOps := int(myDeltas.deltaReads * float64(time.Second) / float64(interval))
	tc := int64(math.Max(float64(inputSize), 1))

	p.logger.Infof(`%q pipeline stats interval=%ds, active procs=%d/%d, events outside pool=%d/%d, events in pool=%d/%d, out=%d|%.1fMb,`+
		`rate=%d/s|%.1fMb/s, read ops=%d/s, total=%d|%.1fMb, avg size=%d, max size=%d`,
		p.Name, interval/time.Second, p.activeProcs.Load(), p.procCount.Load(),
		inUseEvents, p.settings.Capacity, p.settings.Capacity-int(inUseEvents), p.settings.Capacity,
		int64(myDeltas.deltaInputEvents), myDeltas.deltaInputSize/1024.0/1024.0, rate, rateMb, readOps,
		inputEvents, float64(inputSize)/1024.0/1024.0, inputSize/tc, p.maxSize)
}

func (p *Pipeline) incMetrics(inputEvents, inputSize, outputEvents, outputSize, reads *DeltaWrapper) *deltas {
	deltaInputEvents := inputEvents.updateValue(p.inputEvents.Load())
	deltaInputSize := inputSize.updateValue(p.inputSize.Load())
	deltaOutputEvents := outputEvents.updateValue(p.outputEvents.Load())
	deltaOutputSize := outputSize.updateValue(p.outputSize.Load())
	deltaReads := reads.updateValue(p.readOps.Load())

	myDeltas := &deltas{
		deltaInputEvents,
		deltaInputSize,
		deltaOutputEvents,
		deltaOutputSize,
		deltaReads,
	}

	p.inputEventsCountMetric.Add(myDeltas.deltaInputEvents)
	p.inputEventSizeMetric.Add(myDeltas.deltaInputSize)
	p.outputEventsCountMetric.Add(myDeltas.deltaOutputEvents)
	p.outputEventSizeMetric.Add(myDeltas.deltaOutputSize)
	p.readOpsEventsSizeMetric.Add(myDeltas.deltaReads)

	return myDeltas
}

func (p *Pipeline) setMetrics(inUseEvents atomic.Int64) {
	p.inUseEventsMetric.Set(float64(inUseEvents.Load()))
}

func (p *Pipeline) maintenance() {
	inputEvents := newDeltaWrapper()
	inputSize := newDeltaWrapper()
	outputEvents := newDeltaWrapper()
	outputSize := newDeltaWrapper()
	readOps := newDeltaWrapper()

	for {
		time.Sleep(p.settings.MaintenanceInterval)
		if p.shouldStop {
			return
		}

		p.antispamer.Maintenance()
		p.metricHolder.Maintenance()

		myDeltas := p.incMetrics(inputEvents, inputSize, outputEvents, outputSize, readOps)
		p.setMetrics(p.eventPool.inUseEvents)
		p.logChanges(myDeltas)

		if len(p.inSample) > 0 {
			p.logger.Infof("%q pipeline input event sample: %s", p.Name, p.inSample)
			p.inSample = p.inSample[:0]
		}

		if len(p.outSample) > 0 {
			p.logger.Infof("%q pipeline output event sample: %s", p.Name, p.outSample)
			p.outSample = p.outSample[:0]
		}
	}
}

func (p *Pipeline) UseSpread() {
	if p.started {
		p.logger.Panic("don't use (*Pipeline).UseSpread after the pipeline has started")
	}
	p.useSpread = true
}

func (p *Pipeline) DisableStreams() {
	p.disableStreams = true
}

func (p *Pipeline) SuggestDecoder(t decoder.DecoderType) {
	p.suggestedDecoder = t
}

func (p *Pipeline) DisableParallelism() {
	p.singleProc = true
}

func (p *Pipeline) GetEventsTotal() int {
	return int(p.outputEvents.Load())
}

func (p *Pipeline) EnableEventLog() {
	p.eventLogEnabled = true
}

func (p *Pipeline) GetEventLogItem(index int) string {
	if index >= len(p.eventLog) {
		p.logger.Fatalf("can't find log item with index %d", index)
	}
	return p.eventLog[index]
}

func (p *Pipeline) servePipeline(w http.ResponseWriter, _ *http.Request) {
	_, _ = w.Write([]byte("<html><body><pre><p>"))
	_, _ = w.Write([]byte(logger.Header("pipeline " + p.Name)))
	_, _ = w.Write([]byte(p.streamer.dump()))
	_, _ = w.Write([]byte(p.eventPool.dump()))

	_, _ = w.Write([]byte("</p></pre></body></html>"))
}

func (p *Pipeline) servePipelineBanList(w http.ResponseWriter, _ *http.Request) {
	_, _ = w.Write([]byte("<html><body><pre><p>"))
	_, _ = w.Write([]byte(logger.Header("pipeline " + p.Name)))
	_, _ = w.Write([]byte(p.antispamer.Dump()))

	_, _ = w.Write([]byte("</p></pre></body></html>"))
}

// serveActionInfo creates a handlerFunc for the given action.
// it returns metric values for the given action.
func (p *Pipeline) serveActionInfo(info *ActionPluginStaticInfo) func(http.ResponseWriter, *http.Request) {
	return func(w http.ResponseWriter, _ *http.Request) {
		w.Header().Add("Content-Type", "application/json")

		type Event struct {
			Status string `json:"status"`
			Count  int    `json:"count"`
		}

		if info.MetricName == "" {
			w.WriteHeader(http.StatusBadRequest)
			writeErr(w, "If you want to see a statistic about events, consider adding `metric_name` to the action's configuration.")

			return
		}

		actionMetric := p.actionMetrics.get(info.MetricName)

		var events []Event
		for _, status := range []eventStatus{
			eventStatusReceived,
			eventStatusDiscarded,
			eventStatusPassed,
		} {
			c := actionMetric.totalCounter[string(status)]
			if c == nil {
				c = atomic.NewUint64(0)
			}
			events = append(events, Event{
				Status: string(status),
				Count:  int(c.Load()),
			})
		}

		resp, _ := json.Marshal(events)
		_, _ = w.Write(resp)
	}
}

// serveActionSample creates a handlerFunc for the given action.
// The func watch every processor, store their events before and after processing,
// and returns the first result from the fastest processor.
func (p *Pipeline) serveActionSample(actionIndex int) func(http.ResponseWriter, *http.Request) {
	return func(w http.ResponseWriter, _ *http.Request) {
		w.Header().Add("Content-Type", "application/json")

		if p.activeProcs.Load() <= 0 || p.procCount.Load() <= 0 {
			w.WriteHeader(http.StatusBadRequest)
			writeErr(w, "There are no active processors")

			return
		}

		timeout := 5 * time.Second

		samples := make(chan sample, len(p.Procs))
		for _, proc := range p.Procs {
			go func(proc *processor) {
				if sample, err := proc.actionWatcher.watch(actionIndex, timeout); err == nil {
					samples <- *sample
				}
			}(proc)
		}

		select {
		case firstSample := <-samples:
			_, _ = w.Write(firstSample.Marshal())
		case <-time.After(timeout):
			w.WriteHeader(http.StatusInternalServerError)
			writeErr(w, "Timeout while try to display an event before and after the action processing.")
		}
	}
}

func writeErr(w io.Writer, err string) {
	type ErrResp struct {
		Error string `json:"error"`
	}

	respErr, _ := json.Marshal(ErrResp{
		Error: err,
	})
	_, _ = w.Write(respErr)
}<|MERGE_RESOLUTION|>--- conflicted
+++ resolved
@@ -115,7 +115,6 @@
 	maxSize         int
 
 	// all pipeline`s metrics
-<<<<<<< HEAD
 	inUseEventsMetric          prometheus.Gauge
 	eventPoolCapacityMetric    prometheus.Gauge
 	inputEventsCountMetric     prometheus.Counter
@@ -125,19 +124,7 @@
 	readOpsEventsSizeMetric    prometheus.Counter
 	wrongEventCRIFormatMetric  prometheus.Counter
 	maxEventSizeExceededMetric prometheus.Counter
-=======
-
-	inUseEventsMetric          *prometheus.GaugeVec
-	eventPoolCapacityMetric    *prometheus.GaugeVec
-	inputEventsCountMetric     *prometheus.CounterVec
-	inputEventSizeMetric       *prometheus.CounterVec
-	outputEventsCountMetric    *prometheus.CounterVec
-	outputEventSizeMetric      *prometheus.CounterVec
-	readOpsEventsSizeMetric    *prometheus.CounterVec
-	wrongEventCRIFormatMetric  *prometheus.CounterVec
-	maxEventSizeExceededMetric *prometheus.CounterVec
 	eventPoolLatency           prometheus.Observer
->>>>>>> 8e78e636
 }
 
 type Settings struct {
@@ -233,8 +220,7 @@
 	p.wrongEventCRIFormatMetric = m.RegisterCounter("wrong_event_cri_format", "Wrong event CRI format counter")
 	p.maxEventSizeExceededMetric = m.RegisterCounter("max_event_size_exceeded", "Max event size exceeded counter")
 	p.eventPoolLatency = m.RegisterHistogram("event_pool_latency_seconds",
-		"How long we are wait an event from the pool", metric.SecondsBucketsDetailed).
-		WithLabelValues()
+		"How long we are wait an event from the pool", metric.SecondsBucketsDetailed)
 }
 
 func (p *Pipeline) setDefaultMetrics() {
