package pipeline

import (
	"encoding/json"
	"fmt"
	"io"
	"math"
	"net/http"
	"runtime"
	"strconv"
	"sync"
	"time"

	"github.com/ozontech/file.d/decoder"
	"github.com/ozontech/file.d/logger"
	"github.com/ozontech/file.d/metric"
	"github.com/ozontech/file.d/pipeline/antispam"
	"github.com/ozontech/file.d/pipeline/metadata"
	insaneJSON "github.com/ozontech/insane-json"
	"github.com/prometheus/client_golang/prometheus"
	"go.uber.org/atomic"
	"go.uber.org/zap"
	"go.uber.org/zap/zapcore"
)

const (
	DefaultAntispamThreshold       = 0
	DefaultSourceNameMetaField     = ""
	DefaultDecoder                 = "auto"
	DefaultIsStrict                = false
	DefaultStreamField             = "stream"
	DefaultCapacity                = 1024
	DefaultAvgInputEventSize       = 4 * 1024
	DefaultMaxInputEventSize       = 0
	DefaultCutOffEventByLimit      = false
	DefaultCutOffEventByLimitField = ""
	DefaultJSONNodePoolSize        = 1024
	DefaultMaintenanceInterval     = time.Second * 5
	DefaultEventTimeout            = time.Second * 30
	DefaultFieldValue              = "not_set"
	DefaultStreamName              = StreamName("not_set")
	DefaultMetricHoldDuration      = time.Minute * 30
	DefaultMetaCacheSize           = 1024

	EventSeqIDError = uint64(0)

	antispamUnbanIterations = 4
)

type finalizeFn = func(event *Event, notifyInput bool, backEvent bool)

type InputPluginController interface {
	In(sourceID SourceID, sourceName string, offsets Offsets, data []byte, isNewSource bool, meta metadata.MetaData) uint64
	UseSpread()                            // don't use stream field and spread all events across all processors
	DisableStreams()                       // don't use stream field
	SuggestDecoder(t decoder.Type)         // set decoder type if pipeline uses "auto" value for decoder
	IncReadOps()                           // inc read ops for metric
	IncMaxEventSizeExceeded(lvs ...string) // inc max event size exceeded counter
}

type ActionPluginController interface {
	Propagate(event *Event) // throw held event back to pipeline
	Spawn(parent *Event, nodes []*insaneJSON.Node)
	IncMaxEventSizeExceeded(lvs ...string) // inc max event size exceeded counter
}

type OutputPluginController interface {
	Commit(event *Event) // notify input plugin that event is successfully processed and save offsets
	Error(err string)
}

type (
	SourceID   uint64
	StreamName string
)

type pool interface {
	get(size int) *Event
	back(event *Event)
	dump() string
	inUse() int64
	stop()
	waiters() int64
}

type Pipeline struct {
	Name     string
	started  bool
	settings *Settings

	decoderType          decoder.Type // decoder type set in the config
	suggestedDecoderType decoder.Type // decoder type suggested by input plugin, it is used when config decoder is set to "auto"
	decoder              decoder.Decoder
	initDecoderOnce      *sync.Once

	eventPool pool
	streamer  *streamer

	useSpread      bool
	disableStreams bool
	singleProc     bool
	shouldStop     atomic.Bool

	input      InputPlugin
	inputInfo  *InputPluginInfo
	antispamer *antispam.Antispammer

	actionInfos   []*ActionPluginStaticInfo
	actionMetrics actionMetrics
	actionParams  PluginDefaultParams

	Procs       []*processor
	procCount   *atomic.Int32
	activeProcs *atomic.Int32

	output     OutputPlugin
	outputInfo *OutputPluginInfo

	metricHolder *metric.Holder

	// some debugging stuff
	logger          *zap.Logger
	eventLogEnabled bool
	eventLog        []string
	eventLogMu      *sync.Mutex

	inputEvents  atomic.Int64
	inputSize    atomic.Int64
	outputEvents atomic.Int64
	outputSize   atomic.Int64
	readOps      atomic.Int64

	// all pipeline`s metrics
	inUseEventsMetric          prometheus.Gauge
	eventPoolCapacityMetric    prometheus.Gauge
	inputEventsCountMetric     prometheus.Counter
	inputEventSizeMetric       prometheus.Counter
	outputEventsCountMetric    prometheus.Counter
	outputEventSizeMetric      prometheus.Counter
	readOpsEventsSizeMetric    prometheus.Counter
	wrongEventCRIFormatMetric  prometheus.Counter
	maxEventSizeExceededMetric *prometheus.CounterVec
	eventPoolLatency           prometheus.Observer

	countEventPanicsRecoveredMetric prometheus.Counter
}

type Settings struct {
	Decoder                 string
	DecoderParams           map[string]any
	Capacity                int
	MetaCacheSize           int
	MaintenanceInterval     time.Duration
	EventTimeout            time.Duration
	AntispamThreshold       int
	AntispamExceptions      antispam.Exceptions
	SourceNameMetaField     string
	AvgEventSize            int
	MaxEventSize            int
	CutOffEventByLimit      bool
	CutOffEventByLimitField string
	StreamField             string
	IsStrict                bool
	MetricHoldDuration      time.Duration
	Pool                    PoolType
}

type PoolType string

const (
	PoolTypeStd    PoolType = "std"
	PoolTypeLowMem PoolType = "low_memory"
)

// New creates new pipeline. Consider using `SetupHTTPHandlers` next.
<<<<<<< HEAD
func New(name string, settings *Settings, registry *prometheus.Registry, lg *zap.Logger) *Pipeline {
	metricCtl := metric.New("pipeline_"+name, registry)

=======
func New(name string, settings *Settings, registry *prometheus.Registry) *Pipeline {
	metricCtl := metric.NewCtl("pipeline_"+name, registry)

	lg := logger.Instance.Named(name).Desugar()
	metricHolder := metric.NewHolder(settings.MetricHoldDuration)

	var eventPool pool
	switch settings.Pool {
	case PoolTypeStd, "":
		eventPool = newEventPool(settings.Capacity, settings.AvgEventSize)
	case PoolTypeLowMem:
		insaneJSON.StartNodePoolSize = 16
		eventPool = newLowMemoryEventPool(settings.Capacity)
	default:
		logger.Fatal("unknown pool type", zap.String("pool", string(settings.Pool)))
	}

>>>>>>> ac86bc2b
	pipeline := &Pipeline{
		Name:           name,
		logger:         lg,
		settings:       settings,
		useSpread:      false,
		disableStreams: false,
		actionParams: PluginDefaultParams{
			PipelineName:     name,
			PipelineSettings: settings,
			MetricCtl:        metricCtl,
		},
		actionMetrics: actionMetrics{
			m:  make(map[string]*actionMetric),
			mu: new(sync.RWMutex),
		},
		metricHolder: metricHolder,
		streamer:     newStreamer(settings.EventTimeout),
		eventPool:    eventPool,
		antispamer: antispam.NewAntispammer(&antispam.Options{
			MaintenanceInterval: settings.MaintenanceInterval,
			Threshold:           settings.AntispamThreshold,
			UnbanIterations:     antispamUnbanIterations,
			Logger:              lg.Named("antispam"),
			MetricsController:   metricCtl,
			MetricHolder:        metricHolder,
			Exceptions:          settings.AntispamExceptions,
		}),

		eventLog:   make([]string, 0, 128),
		eventLogMu: &sync.Mutex{},

		initDecoderOnce: &sync.Once{},
	}

	pipeline.registerMetrics()
	pipeline.setDefaultMetrics()

	var err error
	switch settings.Decoder {
	case "json":
		pipeline.decoderType = decoder.JSON

		pipeline.decoder, err = decoder.NewJsonDecoder(pipeline.settings.DecoderParams)
		if err != nil {
			pipeline.logger.Fatal("can't create json decoder", zap.Error(err))
		}
	case "raw":
		pipeline.decoderType = decoder.RAW
	case "cri":
		pipeline.decoderType = decoder.CRI
	case "postgres":
		pipeline.decoderType = decoder.POSTGRES
	case "nginx_error":
		pipeline.decoderType = decoder.NGINX_ERROR

		pipeline.decoder, err = decoder.NewNginxErrorDecoder(pipeline.settings.DecoderParams)
		if err != nil {
			pipeline.logger.Fatal("can't create nginx_error decoder", zap.Error(err))
		}
	case "protobuf":
		pipeline.decoderType = decoder.PROTOBUF

		pipeline.decoder, err = decoder.NewProtobufDecoder(pipeline.settings.DecoderParams)
		if err != nil {
			pipeline.logger.Fatal("can't create protobuf decoder", zap.Error(err))
		}
	case "auto":
		pipeline.decoderType = decoder.AUTO
	default:
		pipeline.logger.Fatal("unknown decoder", zap.String("decoder", settings.Decoder))
	}

	return pipeline
}

func (p *Pipeline) IncReadOps() {
	p.readOps.Inc()
}

func (p *Pipeline) IncMaxEventSizeExceeded(lvs ...string) {
	p.maxEventSizeExceededMetric.WithLabelValues(lvs...).Inc()
}

func (p *Pipeline) IncCountEventPanicsRecovered() {
	p.countEventPanicsRecoveredMetric.Inc()
}

func (p *Pipeline) registerMetrics() {
	m := p.actionParams.MetricCtl
	p.inUseEventsMetric = m.RegisterGauge("event_pool_in_use_events", "Count of pool events which is used for processing")
	p.eventPoolCapacityMetric = m.RegisterGauge("event_pool_capacity", "Pool capacity value")
	p.inputEventsCountMetric = m.RegisterCounter("input_events_count", "Count of events on pipeline input")
	p.inputEventSizeMetric = m.RegisterCounter("input_events_size", "Size of events on pipeline input")
	p.outputEventsCountMetric = m.RegisterCounter("output_events_count", "Count of events on pipeline output")
	p.outputEventSizeMetric = m.RegisterCounter("output_events_size", "Size of events on pipeline output")
	p.readOpsEventsSizeMetric = m.RegisterCounter("read_ops_count", "Read OPS count")
	p.wrongEventCRIFormatMetric = m.RegisterCounter("wrong_event_cri_format", "Wrong event CRI format counter")
	p.maxEventSizeExceededMetric = m.RegisterCounterVec("max_event_size_exceeded", "Max event size exceeded counter", "source_name")
	p.countEventPanicsRecoveredMetric = m.RegisterCounter("count_event_panics_recovered", "Count of processor.countEvent panics recovered")
	p.eventPoolLatency = m.RegisterHistogram("event_pool_latency_seconds",
		"How long we are wait an event from the pool", metric.SecondsBucketsDetailedNano)
}

func (p *Pipeline) setDefaultMetrics() {
	p.eventPoolCapacityMetric.Set(float64(p.settings.Capacity))
}

// SetupHTTPHandlers creates handlers for plugin endpoints and pipeline info.
// Plugin endpoints can be accessed via
// URL `/pipelines/<pipeline_name>/<plugin_index_in_config>/<plugin_endpoint>`.
// Input plugin has the index of zero, output plugin has the last index.
// Actions also have the standard endpoints `/info` and `/sample`.
func (p *Pipeline) SetupHTTPHandlers(mux *http.ServeMux) {
	if p.input == nil {
		p.logger.Panic("input isn't set")
	}
	if p.output == nil {
		p.logger.Panic("output isn't set")
	}

	prefix := "/pipelines/" + p.Name
	mux.HandleFunc(prefix, p.servePipeline)
	prefixBanList := fmt.Sprintf("/pipelines/%s/ban_list", p.Name)
	mux.HandleFunc(prefixBanList, p.servePipelineBanList)
	for hName, handler := range p.inputInfo.PluginStaticInfo.Endpoints {
		mux.HandleFunc(fmt.Sprintf("%s/0/%s", prefix, hName), handler)
	}

	for i, info := range p.actionInfos {
		mux.HandleFunc(fmt.Sprintf("%s/%d/info", prefix, i+1), p.serveActionInfo(info))
		mux.HandleFunc(fmt.Sprintf("%s/%d/sample", prefix, i+1), p.serveActionSample(i))
		for hName, handler := range info.PluginStaticInfo.Endpoints {
			mux.HandleFunc(fmt.Sprintf("%s/%d/%s", prefix, i+1, hName), handler)
		}
	}

	for hName, handler := range p.outputInfo.PluginStaticInfo.Endpoints {
		mux.HandleFunc(fmt.Sprintf("%s/%d/%s", prefix, len(p.actionInfos)+1, hName), handler)
	}
}

func (p *Pipeline) Start() {
	if p.input == nil {
		p.logger.Panic("input isn't set")
	}
	if p.output == nil {
		p.logger.Panic("output isn't set")
	}

	p.initProcs()

	outputParams := &OutputPluginParams{
		PluginDefaultParams: p.actionParams,
		Controller:          p,
		Logger:              p.logger.Sugar().Named("output").Named(p.outputInfo.Type),
	}
	p.logger.Info("starting output plugin", zap.String("name", p.outputInfo.Type))

	p.output.Start(p.outputInfo.Config, outputParams)

	p.logger.Info("stating processors", zap.Int("count", len(p.Procs)))
	for _, processor := range p.Procs {
		processor.start(p.actionParams, p.logger.Sugar())
	}

	p.logger.Info("starting input plugin", zap.String("name", p.inputInfo.Type))
	inputParams := &InputPluginParams{
		PluginDefaultParams: p.actionParams,
		Controller:          p,
		Logger:              p.logger.Sugar().Named("input").Named(p.inputInfo.Type),
	}

	p.input.Start(p.inputInfo.Config, inputParams)

	p.streamer.start()

	go p.maintenance()
	if !p.useSpread {
		go p.growProcs()
	}
	p.started = true
}

func (p *Pipeline) Stop() {
	p.logger.Info("stopping pipeline", zap.Int64("committed", p.outputEvents.Load()))

	p.logger.Info("stopping processors", zap.Int32("count", p.procCount.Load()))
	for _, processor := range p.Procs {
		processor.stop()
	}

	p.streamer.stop()

	p.logger.Info("stopping input")
	p.input.Stop()

	p.logger.Info("stopping output")
	p.output.Stop()

	p.shouldStop.Store(true)

	p.eventPool.stop()
}

func (p *Pipeline) SetInput(info *InputPluginInfo) {
	p.inputInfo = info
	p.input = info.Plugin.(InputPlugin)
}

func (p *Pipeline) GetInput() InputPlugin {
	return p.input
}

func (p *Pipeline) SetOutput(info *OutputPluginInfo) {
	p.outputInfo = info
	p.output = info.Plugin.(OutputPlugin)
}

func (p *Pipeline) GetOutput() OutputPlugin {
	return p.output
}

// In decodes message and passes it to event stream.
func (p *Pipeline) In(sourceID SourceID, sourceName string, offsets Offsets, bytes []byte, isNewSource bool, meta metadata.MetaData) (seqID uint64) {
	var (
		ok     bool
		cutoff bool
	)
	// don't process mud.
	bytes, cutoff, ok = p.checkInputBytes(bytes, sourceName, meta)
	if !ok {
		return EventSeqIDError
	}
	length := len(bytes)

	var (
		dec decoder.Type
		row decoder.CRIRow
		err error
	)
	if p.decoderType == decoder.AUTO {
		dec = p.suggestedDecoderType
	} else {
		dec = p.decoderType
	}
	if dec == decoder.NO {
		dec = decoder.JSON
		// When config decoder is set to "auto", then we didn't create a decoder during pipeline initialization.
		// It's necessary to initialize the decoder once.
		p.initDecoderOnce.Do(func() {
			p.decoder, _ = decoder.NewJsonDecoder(nil)
		})
	} else if dec == decoder.CRI {
		row, err = decoder.DecodeCRI(bytes)
		if err != nil {
			p.wrongEventCRIFormatMetric.Inc()
			p.Error(fmt.Sprintf("wrong cri format offset=%d, length=%d, err=%s, source=%d:%s, cri=%s", offsets.current, length, err.Error(), sourceID, sourceName, bytes))
			return EventSeqIDError
		}
	}

	// Skip IsSpam for partial logs is necessary to avoid the case
	// when some parts of a large event have got into the ban,
	// thereby cutting off a piece of the event.
	// This is only possible if the event was written in CRI format and has Partial status.
	// For other encoding formats this is not relevant as they always come in full.
	// The event is Partial if it is larger than the driver configuration.
	// For example, for containerd this setting is called max_container_log_line_size
	// https://github.com/containerd/containerd/blob/f7f2be732159a411eae46b78bfdb479b133a823b/pkg/cri/config/config.go#L263-L266
	if !row.IsPartial && p.settings.AntispamThreshold > 0 {
		streamOffset := offsets.byStream(string(row.Stream))
		currentOffset := offsets.current

		if streamOffset > 0 && currentOffset < streamOffset {
			return EventSeqIDError
		}

		var checkSourceID string
		var checkSourceName string
		if p.settings.SourceNameMetaField == "" {
			checkSourceID = strconv.FormatUint(uint64(sourceID), 10)
			checkSourceName = sourceName
		} else {
			if val, ok := meta[p.settings.SourceNameMetaField]; ok {
				checkSourceID = val
				checkSourceName = val
				isNewSource = false
			} else {
				p.Error(fmt.Sprintf("source_name_meta_field %q does not exists in meta", p.settings.SourceNameMetaField))
				checkSourceID = strconv.FormatUint(uint64(sourceID), 10)
				checkSourceName = sourceName
			}
		}

		var eventTime time.Time
		if len(row.Time) > 0 {
			eventTime, err = time.Parse("2006-01-02T15:04:05.999999999Z", string(row.Time))
			if err != nil {
				p.Error(fmt.Sprintf("cannot parse raw time %s: %v", row.Time, err))
			}
		}
		isSpam := p.antispamer.IsSpam(checkSourceID, checkSourceName, isNewSource, bytes, eventTime)
		if isSpam {
			return EventSeqIDError
		}
	}

	p.inputEvents.Inc()
	p.inputSize.Add(int64(length))

	now := time.Now()
	event := p.eventPool.get(len(bytes))
	p.eventPoolLatency.Observe(time.Since(now).Seconds())

	err = nil
	if !(dec == decoder.JSON || dec == decoder.PROTOBUF) {
		_ = event.Root.DecodeString("{}")
	}
	switch dec {
	case decoder.JSON:
		err = p.decoder.DecodeToJson(event.Root, bytes)
	case decoder.RAW:
		event.Root.AddFieldNoAlloc(event.Root, "message").MutateToBytesCopy(event.Root, bytes[:len(bytes)-1])
	case decoder.CRI:
		event.Root.AddFieldNoAlloc(event.Root, "log").MutateToBytesCopy(event.Root, row.Log)
		event.Root.AddFieldNoAlloc(event.Root, "time").MutateToBytesCopy(event.Root, row.Time)
		event.Root.AddFieldNoAlloc(event.Root, "stream").MutateToBytesCopy(event.Root, row.Stream)
	case decoder.POSTGRES:
		err = decoder.DecodePostgresToJson(event.Root, bytes)
	case decoder.NGINX_ERROR:
		err = p.decoder.DecodeToJson(event.Root, bytes)
	case decoder.PROTOBUF:
		err = p.decoder.DecodeToJson(event.Root, bytes)
	default:
		p.logger.Panic("unknown decoder", zap.Int("decoder", int(dec)))
	}

	if err != nil {
		level := zapcore.ErrorLevel
		if p.settings.IsStrict {
			level = zapcore.FatalLevel
		}

		p.logger.Log(level, "wrong log format", zap.Error(err),
			zap.Int64("offset", offsets.current),
			zap.Int("length", length),
			zap.Uint64("source", uint64(sourceID)),
			zap.String("source_name", sourceName),
			zap.ByteString("log", bytes))

		// Can't process event, return to pool.
		p.eventPool.back(event)
		return EventSeqIDError
	}

	if len(meta) > 0 {
		if event.Root.IsArray() {
			nodeArray := event.Root.AsArray()
			for _, elem := range nodeArray {
				if elem.IsObject() {
					for k, v := range meta {
						elem.AddField(k).MutateToString(v)
					}
				}
			}
		} else {
			for k, v := range meta {
				CreateNestedField(event.Root, []string{k}).MutateToString(v)
			}
		}
	}
	if cutoff && p.settings.CutOffEventByLimitField != "" {
		event.Root.AddFieldNoAlloc(event.Root, p.settings.CutOffEventByLimitField).MutateToBool(true)
	}

	event.Offset = offsets.current
	event.SourceID = sourceID
	event.SourceName = sourceName
	event.streamName = DefaultStreamName

	return p.streamEvent(event)
}

func (p *Pipeline) checkInputBytes(bytes []byte, sourceName string, meta metadata.MetaData) ([]byte, bool, bool) {
	length := len(bytes)

	if length == 0 || (bytes[0] == '\n' && length == 1) {
		return bytes, false, false
	}

	if p.settings.MaxEventSize != 0 && length > p.settings.MaxEventSize {
		source := sourceName
		if val, ok := meta[p.settings.SourceNameMetaField]; ok {
			source = val
		}
		p.IncMaxEventSizeExceeded(source)

		if !p.settings.CutOffEventByLimit {
			return bytes, false, false
		}

		wasNewLine := bytes[len(bytes)-1] == '\n'
		bytes = bytes[:p.settings.MaxEventSize]
		if wasNewLine {
			bytes = append(bytes, '\n')
		}
		return bytes, true, true
	}

	return bytes, false, true
}

func (p *Pipeline) streamEvent(event *Event) uint64 {
	streamID := StreamID(event.SourceID)

	// spread events across all processors
	if p.useSpread {
		streamID = StreamID(event.SeqID % uint64(p.procCount.Load()))
	}

	if !p.disableStreams {
		node := event.Root.Dig(p.settings.StreamField)
		if node != nil {
			event.streamName = StreamName(node.AsString())
		}

		if pass := p.input.PassEvent(event); !pass {
			// Can't process event, return to pool.
			p.eventPool.back(event)
			return EventSeqIDError
		}
	}

	return p.streamer.putEvent(streamID, event.streamName, event)
}

func (p *Pipeline) Commit(event *Event) {
	p.finalize(event, true, true)
}

func (p *Pipeline) Error(err string) {
	if p.settings.IsStrict {
		logger.Fatal(err)
	} else {
		logger.Error(err)
	}
}

func (p *Pipeline) finalize(event *Event, notifyInput bool, backEvent bool) {
	if event.IsTimeoutKind() || event.IsChildKind() {
		return
	}

	if notifyInput {
		p.input.Commit(event)
		p.outputEvents.Inc()
		p.outputSize.Add(int64(event.Size))
	}

	// todo: avoid event.stream.commit(event)
	event.stream.commit(event)

	if !backEvent {
		return
	}

	if p.eventLogEnabled {
		p.eventLogMu.Lock()
		p.eventLog = append(p.eventLog, event.Root.EncodeToString())
		p.eventLogMu.Unlock()
	}

	for i, e := range event.children {
		insaneJSON.Release(e.Root)
		event.children[i] = nil
	}

	p.eventPool.back(event)
}

type actionMetric struct {
	count metric.HeldCounterVec
	size  metric.HeldCounterVec
	// totalCounter is a map of eventStatus to counter for `/info` endpoint.
	totalCounter map[string]*atomic.Uint64
}

type actionMetrics struct {
	m  map[string]*actionMetric
	mu *sync.RWMutex
}

func (am *actionMetrics) set(name string, m *actionMetric) {
	if name == "" {
		return
	}

	am.mu.Lock()
	am.m[name] = m
	am.mu.Unlock()
}

func (am *actionMetrics) get(name string) *actionMetric {
	if name == "" {
		return nil
	}

	am.mu.RLock()
	defer am.mu.RUnlock()
	return am.m[name]
}

func (p *Pipeline) AddAction(info *ActionPluginStaticInfo) {
	p.actionInfos = append(p.actionInfos, info)

	mCtl := p.actionParams.MetricCtl

	labels := make([]string, 0, len(info.MetricLabels)+1)
	if !info.MetricSkipStatus {
		labels = append(labels, "status")
	}
	labels = append(labels, info.MetricLabels...)

	count := mCtl.RegisterCounterVec(
		info.MetricName+"_events_count_total",
		fmt.Sprintf("how many events processed by pipeline %q and #%d action", p.Name, len(p.actionInfos)-1),
		labels...,
	)
	heldCount := p.metricHolder.AddCounterVec(count)

	size := mCtl.RegisterCounterVec(
		info.MetricName+"_events_size_total",
		fmt.Sprintf("total size of events processed by pipeline %q and #%d action", p.Name, len(p.actionInfos)-1),
		labels...,
	)
	heldSize := p.metricHolder.AddCounterVec(size)

	totalCounter := make(map[string]*atomic.Uint64)
	for _, st := range allEventStatuses() {
		totalCounter[string(st)] = atomic.NewUint64(0)
	}

	p.actionMetrics.set(info.MetricName, &actionMetric{
		count:        heldCount,
		size:         heldSize,
		totalCounter: totalCounter,
	})
}

func (p *Pipeline) initProcs() {
	// default proc count is CPU cores * 2
	procCount := runtime.GOMAXPROCS(0) * 2
	if p.singleProc {
		procCount = 1
	}
	p.logger.Info("starting pipeline", zap.Int("procs", procCount))

	p.procCount = atomic.NewInt32(int32(procCount))
	p.activeProcs = atomic.NewInt32(0)

	p.Procs = make([]*processor, 0, procCount)
	for i := 0; i < procCount; i++ {
		p.Procs = append(p.Procs, p.newProc(i))
	}
}

func (p *Pipeline) newProc(id int) *processor {
	proc := newProcessor(
		id,
		&p.actionMetrics,
		p.activeProcs,
		p.output,
		p.streamer,
		p.finalize,
		p.IncMaxEventSizeExceeded,
		p.IncCountEventPanicsRecovered,
	)
	for j, info := range p.actionInfos {
		plugin, _ := info.Factory()
		proc.AddActionPlugin(&ActionPluginInfo{
			ActionPluginStaticInfo: info,
			PluginRuntimeInfo: &PluginRuntimeInfo{
				Plugin: plugin,
				ID:     strconv.Itoa(proc.id) + "_" + strconv.Itoa(j),
			},
		})
	}

	return proc
}

func (p *Pipeline) growProcs() {
	interval := time.Millisecond * 100
	t := time.Now()
	for {
		time.Sleep(interval)
		if p.shouldStop.Load() {
			return
		}
		if p.procCount.Load() != p.activeProcs.Load() {
			continue
		}

		if time.Since(t) > interval {
			p.expandProcs()
			t = time.Now()
		}
	}
}

func (p *Pipeline) expandProcs() {
	if p.singleProc {
		return
	}

	from := p.procCount.Load()
	to := from * 2
	p.logger.Info("processors count expanded from %d to %d", zap.Int32("old", from), zap.Int32("new", to))
	if to > 10000 {
		p.logger.Warn("too many processors", zap.Int32("new", to))
	}

	// proc IDs are added starting from the next after the last one
	// so all procs have unique IDs
	for x := 1; x <= int(to-from); x++ {
		proc := p.newProc(p.Procs[from-1].id + x)
		p.Procs = append(p.Procs, proc)
		proc.start(p.actionParams, p.logger.Sugar())
	}

	p.procCount.Swap(to)
}

type deltas struct {
	deltaInputEvents  float64
	deltaInputSize    float64
	deltaOutputEvents float64
	deltaOutputSize   float64
	deltaReads        float64
}

func (p *Pipeline) logChanges(myDeltas *deltas) {
	if ce := p.logger.Check(zapcore.InfoLevel, "pipeline stats"); ce != nil {
		inputSize := p.inputSize.Load()
		inputEvents := p.inputEvents.Load()
		inUseEvents := p.eventPool.inUse()

		interval := p.settings.MaintenanceInterval
		rate := int(myDeltas.deltaInputEvents * float64(time.Second) / float64(interval))
		rateMb := myDeltas.deltaInputSize * float64(time.Second) / float64(interval) / 1024 / 1024
		readOps := int(myDeltas.deltaReads * float64(time.Second) / float64(interval))
		tc := int64(math.Max(float64(inputSize), 1))

		stat := fmt.Sprintf(`interval=%ds, active procs=%d/%d, events in use=%d/%d, out=%d|%.1fMb,`+
			` rate=%d/s|%.1fMb/s, read ops=%d/s, total=%d|%.1fMb, avg size=%d`,
			interval/time.Second, p.activeProcs.Load(), p.procCount.Load(),
			inUseEvents, p.settings.Capacity,
			int64(myDeltas.deltaInputEvents), myDeltas.deltaInputSize/1024.0/1024.0, rate, rateMb, readOps,
			inputEvents, float64(inputSize)/1024.0/1024.0, inputSize/tc)

		ce.Write(zap.String("stat", stat))
	}
}

func (p *Pipeline) incMetrics(inputEvents, inputSize, outputEvents, outputSize, reads *DeltaWrapper) *deltas {
	deltaInputEvents := inputEvents.updateValue(p.inputEvents.Load())
	deltaInputSize := inputSize.updateValue(p.inputSize.Load())
	deltaOutputEvents := outputEvents.updateValue(p.outputEvents.Load())
	deltaOutputSize := outputSize.updateValue(p.outputSize.Load())
	deltaReads := reads.updateValue(p.readOps.Load())

	myDeltas := &deltas{
		deltaInputEvents,
		deltaInputSize,
		deltaOutputEvents,
		deltaOutputSize,
		deltaReads,
	}

	p.inputEventsCountMetric.Add(myDeltas.deltaInputEvents)
	p.inputEventSizeMetric.Add(myDeltas.deltaInputSize)
	p.outputEventsCountMetric.Add(myDeltas.deltaOutputEvents)
	p.outputEventSizeMetric.Add(myDeltas.deltaOutputSize)
	p.readOpsEventsSizeMetric.Add(myDeltas.deltaReads)

	return myDeltas
}

func (p *Pipeline) setMetrics(inUseEvents int64) {
	p.inUseEventsMetric.Set(float64(inUseEvents))
}

func (p *Pipeline) maintenance() {
	inputEvents := newDeltaWrapper()
	inputSize := newDeltaWrapper()
	outputEvents := newDeltaWrapper()
	outputSize := newDeltaWrapper()
	readOps := newDeltaWrapper()

	for {
		time.Sleep(p.settings.MaintenanceInterval)
		if p.shouldStop.Load() {
			return
		}

		p.antispamer.Maintenance()
		p.metricHolder.Maintenance()

		myDeltas := p.incMetrics(inputEvents, inputSize, outputEvents, outputSize, readOps)
		p.setMetrics(p.eventPool.inUse())
		p.logChanges(myDeltas)
	}
}

func (p *Pipeline) UseSpread() {
	if p.started {
		p.logger.Panic("don't use (*Pipeline).UseSpread after the pipeline has started")
	}
	p.useSpread = true
}

func (p *Pipeline) DisableStreams() {
	p.disableStreams = true
}

func (p *Pipeline) SuggestDecoder(t decoder.Type) {
	p.suggestedDecoderType = t
}

func (p *Pipeline) DisableParallelism() {
	p.singleProc = true
}

func (p *Pipeline) GetEventsTotal() int {
	return int(p.outputEvents.Load())
}

func (p *Pipeline) EnableEventLog() {
	p.eventLogEnabled = true
}

func (p *Pipeline) GetEventLogItem(index int) string {
	p.eventLogMu.Lock()
	defer p.eventLogMu.Unlock()

	if index >= len(p.eventLog) {
		p.logger.Fatal("can't find log item", zap.Int("index", index))
	}
	return p.eventLog[index]
}

func (p *Pipeline) servePipeline(w http.ResponseWriter, _ *http.Request) {
	_, _ = w.Write([]byte("<html><body><pre><p>"))
	_, _ = w.Write([]byte(logger.Header("pipeline " + p.Name)))
	_, _ = w.Write([]byte(p.streamer.dump()))
	_, _ = w.Write([]byte(p.eventPool.dump()))

	_, _ = w.Write([]byte("</p></pre></body></html>"))
}

func (p *Pipeline) servePipelineBanList(w http.ResponseWriter, _ *http.Request) {
	_, _ = w.Write([]byte("<html><body><pre><p>"))
	_, _ = w.Write([]byte(logger.Header("pipeline " + p.Name)))
	_, _ = w.Write([]byte(p.antispamer.Dump()))

	_, _ = w.Write([]byte("</p></pre></body></html>"))
}

// serveActionInfo creates a handlerFunc for the given action.
// it returns metric values for the given action.
func (p *Pipeline) serveActionInfo(info *ActionPluginStaticInfo) func(http.ResponseWriter, *http.Request) {
	return func(w http.ResponseWriter, _ *http.Request) {
		w.Header().Add("Content-Type", "application/json")

		type Event struct {
			Status string `json:"status"`
			Count  int    `json:"count"`
		}

		if info.MetricName == "" {
			w.WriteHeader(http.StatusBadRequest)
			writeErr(w, "If you want to see a statistic about events, consider adding `metric_name` to the action's configuration.")

			return
		}

		am := p.actionMetrics.get(info.MetricName)

		var events []Event
		for _, status := range []eventStatus{
			eventStatusReceived,
			eventStatusDiscarded,
			eventStatusPassed,
		} {
			c := am.totalCounter[string(status)]
			if c == nil {
				c = atomic.NewUint64(0)
			}
			events = append(events, Event{
				Status: string(status),
				Count:  int(c.Load()),
			})
		}

		resp, _ := json.Marshal(events)
		_, _ = w.Write(resp)
	}
}

// serveActionSample creates a handlerFunc for the given action.
// The func watch every processor, store their events before and after processing,
// and returns the first result from the fastest processor.
func (p *Pipeline) serveActionSample(actionIndex int) func(http.ResponseWriter, *http.Request) {
	return func(w http.ResponseWriter, _ *http.Request) {
		w.Header().Add("Content-Type", "application/json")

		if p.activeProcs.Load() <= 0 || p.procCount.Load() <= 0 {
			w.WriteHeader(http.StatusBadRequest)
			writeErr(w, "There are no active processors")

			return
		}

		timeout := 5 * time.Second

		samples := make(chan sample, len(p.Procs))
		for _, proc := range p.Procs {
			go func(proc *processor) {
				if sample, err := proc.actionWatcher.watch(actionIndex, timeout); err == nil {
					samples <- *sample
				}
			}(proc)
		}

		select {
		case firstSample := <-samples:
			_, _ = w.Write(firstSample.Marshal())
		case <-time.After(timeout):
			w.WriteHeader(http.StatusInternalServerError)
			writeErr(w, "Timeout while try to display an event before and after the action processing.")
		}
	}
}

func writeErr(w io.Writer, err string) {
	type ErrResp struct {
		Error string `json:"error"`
	}

	respErr, _ := json.Marshal(ErrResp{
		Error: err,
	})
	_, _ = w.Write(respErr)
}<|MERGE_RESOLUTION|>--- conflicted
+++ resolved
@@ -173,15 +173,9 @@
 )
 
 // New creates new pipeline. Consider using `SetupHTTPHandlers` next.
-<<<<<<< HEAD
 func New(name string, settings *Settings, registry *prometheus.Registry, lg *zap.Logger) *Pipeline {
-	metricCtl := metric.New("pipeline_"+name, registry)
-
-=======
-func New(name string, settings *Settings, registry *prometheus.Registry) *Pipeline {
 	metricCtl := metric.NewCtl("pipeline_"+name, registry)
 
-	lg := logger.Instance.Named(name).Desugar()
 	metricHolder := metric.NewHolder(settings.MetricHoldDuration)
 
 	var eventPool pool
@@ -195,7 +189,6 @@
 		logger.Fatal("unknown pool type", zap.String("pool", string(settings.Pool)))
 	}
 
->>>>>>> ac86bc2b
 	pipeline := &Pipeline{
 		Name:           name,
 		logger:         lg,
