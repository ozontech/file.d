--- conflicted
+++ resolved
@@ -216,12 +216,7 @@
 	p.wrongEventCRIFormatMetric = m.RegisterCounter("wrong_event_cri_format", "Wrong event CRI format counter")
 	p.maxEventSizeExceededMetric = m.RegisterCounter("max_event_size_exceeded", "Max event size exceeded counter")
 	p.eventPoolLatency = m.RegisterHistogram("event_pool_latency_seconds",
-<<<<<<< HEAD
-		"How long we are wait an event from the pool", metric.SecondsBucketsDetailed)
-=======
-		"How long we are wait an event from the pool", metric.SecondsBucketsDetailedNano).
-		WithLabelValues()
->>>>>>> e34e03c5
+		"How long we are wait an event from the pool", metric.SecondsBucketsDetailedNano)
 }
 
 func (p *Pipeline) setDefaultMetrics() {
