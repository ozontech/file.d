package pipeline

import (
	"encoding/json"
	"fmt"
	"io"
	"math"
	"net/http"
	"runtime"
	"strconv"
	"sync"
	"time"

	"github.com/ozontech/file.d/cfg/matchrule"
	"github.com/ozontech/file.d/decoder"
	"github.com/ozontech/file.d/logger"
	"github.com/ozontech/file.d/metric"
	"github.com/ozontech/file.d/pipeline/antispam"
	"github.com/prometheus/client_golang/prometheus"
	"go.uber.org/atomic"
	"go.uber.org/zap"
	"go.uber.org/zap/zapcore"
)

const (
	DefaultStreamField         = "stream"
	DefaultCapacity            = 1024
	DefaultAvgInputEventSize   = 4 * 1024
	DefaultMaxInputEventSize   = 0
	DefaultJSONNodePoolSize    = 1024
	DefaultMaintenanceInterval = time.Second * 5
	DefaultEventTimeout        = time.Second * 30
	DefaultFieldValue          = "not_set"
	DefaultStreamName          = StreamName("not_set")

	EventSeqIDError = uint64(0)

	antispamUnbanIterations = 4
	metricsGenInterval      = time.Hour
)

type finalizeFn = func(event *Event, notifyInput bool, backEvent bool)

type InputPluginController interface {
	In(sourceID SourceID, sourceName string, offset int64, data []byte, isNewSource bool) uint64
	UseSpread()                           // don't use stream field and spread all events across all processors
	DisableStreams()                      // don't use stream field
	SuggestDecoder(t decoder.DecoderType) // set decoder if pipeline uses "auto" value for decoder
	IncReadOps()                          // inc read ops for metric
	IncMaxEventSizeExceeded()             // inc max event size exceeded counter
}

type ActionPluginController interface {
	Propagate(event *Event) // throw held event back to pipeline
}

type OutputPluginController interface {
	Commit(event *Event, backEvent bool) // notify input plugin that event is successfully processed and save offsets
	Error(err string)
	ReleaseEvents(events []*Event)
}

type (
	SourceID   uint64
	StreamName string
)

type Pipeline struct {
	Name     string
	started  bool
	settings *Settings

	decoder          decoder.DecoderType // decoder set in the config
	suggestedDecoder decoder.DecoderType // decoder suggested by input plugin, it is used when config decoder is set to "auto"

	eventPool *eventPool
	streamer  *streamer

	useSpread      bool
	disableStreams bool
	singleProc     bool
	shouldStop     atomic.Bool

	input      InputPlugin
	inputInfo  *InputPluginInfo
	antispamer *antispam.Antispammer

	actionInfos  []*ActionPluginStaticInfo
	Procs        []*processor
	procCount    *atomic.Int32
	activeProcs  *atomic.Int32
	actionParams PluginDefaultParams

	output     OutputPlugin
	outputInfo *OutputPluginInfo

	metricsHolder *metricsHolder

	// some debugging stuff
	logger          *zap.Logger
	sampleLoggerIn  *zap.Logger
	sampleLoggerOut *zap.Logger
	eventLogEnabled bool
	eventLog        []string
	eventLogMu      *sync.Mutex

	inSample  []byte
	outSample []byte

	inputEvents  atomic.Int64
	inputSize    atomic.Int64
	outputEvents atomic.Int64
	outputSize   atomic.Int64
	readOps      atomic.Int64

	// all pipeline`s metrics

	inUseEventsMetric          *prometheus.GaugeVec
	eventPoolCapacityMetric    *prometheus.GaugeVec
	inputEventsCountMetric     *prometheus.CounterVec
	inputEventSizeMetric       *prometheus.CounterVec
	outputEventsCountMetric    *prometheus.CounterVec
	outputEventSizeMetric      *prometheus.CounterVec
	readOpsEventsSizeMetric    *prometheus.CounterVec
	wrongEventCRIFormatMetric  *prometheus.CounterVec
	maxEventSizeExceededMetric *prometheus.CounterVec
	eventPoolLatency           prometheus.Observer
}

type Settings struct {
	Decoder             string
	Capacity            int
	MaintenanceInterval time.Duration
	EventTimeout        time.Duration
	AntispamThreshold   int
	AntispamExceptions  []matchrule.RuleSet
	AvgEventSize        int
	MaxEventSize        int
	StreamField         string
	IsStrict            bool
}

// New creates new pipeline. Consider using `SetupHTTPHandlers` next.
func New(name string, settings *Settings, registry *prometheus.Registry) *Pipeline {
	metricCtl := metric.New("pipeline_"+name, registry)

	lg := logger.Instance.Named(name).Desugar()

	lg = lg.With(zap.String("pipeline", name))

	sampleOpts := zapcore.NewSamplerWithOptions(lg.Core(), time.Second*5, 1, 0)
	inSampler := lg.WithOptions(zap.WrapCore(func(core zapcore.Core) zapcore.Core {
		return sampleOpts
	}))
	outSampler := lg.WithOptions(zap.WrapCore(func(core zapcore.Core) zapcore.Core {
		return sampleOpts
	}))

	pipeline := &Pipeline{
		Name:            name,
		logger:          lg,
		sampleLoggerIn:  inSampler,
		sampleLoggerOut: outSampler,
		settings:        settings,
		useSpread:       false,
		disableStreams:  false,
		actionParams: PluginDefaultParams{
			PipelineName:     name,
			PipelineSettings: settings,
			MetricCtl:        metricCtl,
		},

		metricsHolder: newMetricsHolder(name, registry, metricsGenInterval),
		streamer:      newStreamer(settings.EventTimeout),
		eventPool:     newEventPool(settings.Capacity, settings.AvgEventSize),
		antispamer: antispam.NewAntispammer(antispam.Options{
			MaintenanceInterval: settings.MaintenanceInterval,
			Threshold:           settings.AntispamThreshold,
			UnbanIterations:     antispamUnbanIterations,
			Logger:              lg.Named("antispam"),
			MetricsController:   metricCtl,
			Exceptions:          settings.AntispamExceptions,
		}),

		eventLog:   make([]string, 0, 128),
		eventLogMu: &sync.Mutex{},
	}

	pipeline.registerMetrics()
	pipeline.setDefaultMetrics()

	switch settings.Decoder {
	case "json":
		pipeline.decoder = decoder.JSON
	case "raw":
		pipeline.decoder = decoder.RAW
	case "cri":
		pipeline.decoder = decoder.CRI
	case "postgres":
		pipeline.decoder = decoder.POSTGRES
	case "nginx_error":
		pipeline.decoder = decoder.NGINX_ERROR
	case "auto":
		pipeline.decoder = decoder.AUTO
	default:
		pipeline.logger.Fatal("unknown decoder", zap.String("decoder", settings.Decoder))
	}

	return pipeline
}

func (p *Pipeline) IncReadOps() {
	p.readOps.Inc()
}

func (p *Pipeline) IncMaxEventSizeExceeded() {
	p.maxEventSizeExceededMetric.WithLabelValues().Inc()
}

func (p *Pipeline) registerMetrics() {
	m := p.actionParams.MetricCtl
	p.inUseEventsMetric = m.RegisterGauge("event_pool_in_use_events", "Count of pool events which is used for processing")
	p.eventPoolCapacityMetric = m.RegisterGauge("event_pool_capacity", "Pool capacity value")
	p.inputEventsCountMetric = m.RegisterCounter("input_events_count", "Count of events on pipeline input")
	p.inputEventSizeMetric = m.RegisterCounter("input_events_size", "Size of events on pipeline input")
	p.outputEventsCountMetric = m.RegisterCounter("output_events_count", "Count of events on pipeline output")
	p.outputEventSizeMetric = m.RegisterCounter("output_events_size", "Size of events on pipeline output")
	p.readOpsEventsSizeMetric = m.RegisterCounter("read_ops_count", "Read OPS count")
	p.wrongEventCRIFormatMetric = m.RegisterCounter("wrong_event_cri_format", "Wrong event CRI format counter")
	p.maxEventSizeExceededMetric = m.RegisterCounter("max_event_size_exceeded", "Max event size exceeded counter")
	p.eventPoolLatency = m.RegisterHistogram("event_pool_latency_seconds",
		"How long we are wait an event from the pool", metric.SecondsBucketsDetailed).
		WithLabelValues()
}

func (p *Pipeline) setDefaultMetrics() {
	p.eventPoolCapacityMetric.WithLabelValues().Set(float64(p.settings.Capacity))
}

// SetupHTTPHandlers creates handlers for plugin endpoints and pipeline info.
// Plugin endpoints can be accessed via
// URL `/pipelines/<pipeline_name>/<plugin_index_in_config>/<plugin_endpoint>`.
// Input plugin has the index of zero, output plugin has the last index.
// Actions also have the standard endpoints `/info` and `/sample`.
func (p *Pipeline) SetupHTTPHandlers(mux *http.ServeMux) {
	if p.input == nil {
		p.logger.Panic("input isn't set")
	}
	if p.output == nil {
		p.logger.Panic("output isn't set")
	}

	prefix := "/pipelines/" + p.Name
	mux.HandleFunc(prefix, p.servePipeline)
	prefixBanList := fmt.Sprintf("/pipelines/%s/ban_list", p.Name)
	mux.HandleFunc(prefixBanList, p.servePipelineBanList)
	for hName, handler := range p.inputInfo.PluginStaticInfo.Endpoints {
		mux.HandleFunc(fmt.Sprintf("%s/0/%s", prefix, hName), handler)
	}

	for i, info := range p.actionInfos {
		mux.HandleFunc(fmt.Sprintf("%s/%d/info", prefix, i+1), p.serveActionInfo(info))
		mux.HandleFunc(fmt.Sprintf("%s/%d/sample", prefix, i+1), p.serveActionSample(i))
		for hName, handler := range info.PluginStaticInfo.Endpoints {
			mux.HandleFunc(fmt.Sprintf("%s/%d/%s", prefix, i+1, hName), handler)
		}
	}

	for hName, handler := range p.outputInfo.PluginStaticInfo.Endpoints {
		mux.HandleFunc(fmt.Sprintf("%s/%d/%s", prefix, len(p.actionInfos)+1, hName), handler)
	}
}

func (p *Pipeline) Start() {
	if p.input == nil {
		p.logger.Panic("input isn't set")
	}
	if p.output == nil {
		p.logger.Panic("output isn't set")
	}

	p.initProcs()
	p.metricsHolder.start()

	outputParams := &OutputPluginParams{
		PluginDefaultParams: p.actionParams,
		Controller:          p,
		Logger:              p.logger.Sugar().Named("output_" + p.outputInfo.Type),
	}
	p.logger.Info("starting output plugin", zap.String("name", p.outputInfo.Type))

	p.output.Start(p.outputInfo.Config, outputParams)

	p.logger.Info("stating processors", zap.Int("count", len(p.Procs)))
	for _, processor := range p.Procs {
		processor.start(p.actionParams, p.logger.Sugar())
	}

	p.logger.Info("starting input plugin", zap.String("name", p.inputInfo.Type))
	inputParams := &InputPluginParams{
		PluginDefaultParams: p.actionParams,
		Controller:          p,
		Logger:              p.logger.Sugar().Named("input_" + p.inputInfo.Type),
	}

	p.input.Start(p.inputInfo.Config, inputParams)

	p.streamer.start()

	go p.maintenance()
	if !p.useSpread {
		go p.growProcs()
	}
	p.started = true
}

func (p *Pipeline) Stop() {
	p.logger.Info("stopping pipeline", zap.Int64("committed", p.outputEvents.Load()))

	p.logger.Info("stopping processors", zap.Int("count", len(p.Procs)))
	for _, processor := range p.Procs {
		processor.stop()
	}

	p.streamer.stop()

	p.logger.Info("stopping input")
	p.input.Stop()

	p.logger.Info("stopping output")
	p.output.Stop()

	p.shouldStop.Store(true)
}

func (p *Pipeline) SetInput(info *InputPluginInfo) {
	p.inputInfo = info
	p.input = info.Plugin.(InputPlugin)
}

func (p *Pipeline) GetInput() InputPlugin {
	return p.input
}

func (p *Pipeline) SetOutput(info *OutputPluginInfo) {
	p.outputInfo = info
	p.output = info.Plugin.(OutputPlugin)
}

func (p *Pipeline) GetOutput() OutputPlugin {
	return p.output
}

// In decodes message and passes it to event stream.
func (p *Pipeline) In(sourceID SourceID, sourceName string, offset int64, bytes []byte, isNewSource bool) (seqID uint64) {
	length := len(bytes)

	// don't process mud.
	isEmpty := length == 0 || (bytes[0] == '\n' && length == 1)
	if isEmpty {
		return EventSeqIDError
	}

	isLong := p.settings.MaxEventSize != 0 && length > p.settings.MaxEventSize
	if isLong {
		p.IncMaxEventSizeExceeded()
		return EventSeqIDError
	}

	var (
		dec decoder.DecoderType
		row decoder.CRIRow
		err error
	)
	if p.decoder == decoder.AUTO {
		dec = p.suggestedDecoder
	} else {
		dec = p.decoder
	}
	if dec == decoder.NO {
		dec = decoder.JSON
	} else if dec == decoder.CRI {
		row, err = decoder.DecodeCRI(bytes)
		if err != nil {
			p.wrongEventCRIFormatMetric.WithLabelValues().Inc()
			p.Error(fmt.Sprintf("wrong cri format offset=%d, length=%d, err=%s, source=%d:%s, cri=%s", offset, length, err.Error(), sourceID, sourceName, bytes))
			return EventSeqIDError
		}
	}

	// Skip IsSpam for partial logs is necessary to avoid the case
	// when some parts of a large event have got into the ban,
	// thereby cutting off a piece of the event.
	// This is only possible if the event was written in CRI format and has Partial status.
	// For other encoding formats this is not relevant as they always come in full.
	// The event is Partial if it is larger than the driver configuration.
	// For example, for containerd this setting is called max_container_log_line_size
	// https://github.com/containerd/containerd/blob/f7f2be732159a411eae46b78bfdb479b133a823b/pkg/cri/config/config.go#L263-L266
	if !row.IsPartial {
		isSpam := p.antispamer.IsSpam(uint64(sourceID), sourceName, isNewSource, bytes)
		if isSpam {
			return EventSeqIDError
		}
	}

	p.inputEvents.Inc()
	p.inputSize.Add(int64(length))

	now := time.Now()
	event := p.eventPool.get()
	p.eventPoolLatency.Observe(time.Since(now).Seconds())

	switch dec {
	case decoder.JSON:
		err := event.parseJSON(bytes)
		if err != nil {
			level := zapcore.ErrorLevel
			if p.settings.IsStrict {
				level = zapcore.FatalLevel
			}

			p.logger.Log(level, "wrong json format", zap.Error(err),
				zap.Int64("offset", offset),
				zap.Int("length", length),
				zap.Uint64("source", uint64(sourceID)),
				zap.ByteString("json", bytes))

			// Can't process event, return to pool.
			p.eventPool.back(event)
			return EventSeqIDError
		}
	case decoder.RAW:
		_ = event.Root.DecodeString("{}")
		event.Root.AddFieldNoAlloc(event.Root, "message").MutateToBytesCopy(event.Root, bytes[:len(bytes)-1])
	case decoder.CRI:
		_ = event.Root.DecodeString("{}")
		event.Root.AddFieldNoAlloc(event.Root, "log").MutateToBytesCopy(event.Root, row.Log)
		event.Root.AddFieldNoAlloc(event.Root, "time").MutateToBytesCopy(event.Root, row.Time)
		event.Root.AddFieldNoAlloc(event.Root, "stream").MutateToBytesCopy(event.Root, row.Stream)
	case decoder.POSTGRES:
		_ = event.Root.DecodeString("{}")
		err := decoder.DecodePostgres(event.Root, bytes)
		if err != nil {
			p.logger.Fatal("wrong postgres format", zap.Error(err),
				zap.Int64("offset", offset),
				zap.Int("length", length),
				zap.Uint64("source", uint64(sourceID)),
				zap.ByteString("json", bytes))

			// Dead route, never passed here.
			return EventSeqIDError
		}
	case decoder.NGINX_ERROR:
		_ = event.Root.DecodeString("{}")
		err := decoder.DecodeNginxError(event.Root, bytes)
		if err != nil {
			level := zapcore.ErrorLevel
			if p.settings.IsStrict {
				level = zapcore.FatalLevel
			}

			p.logger.Log(level, "wrong nginx error log format", zap.Error(err),
				zap.Int64("offset", offset),
				zap.Int("length", length),
				zap.Uint64("source", uint64(sourceID)),
				zap.ByteString("json", bytes))

			p.eventPool.back(event)
			return EventSeqIDError
		}
	default:
		p.logger.Panic("unknown decoder", zap.Int("decoder", int(dec)))
	}

	event.Offset = offset
	event.SourceID = sourceID
	event.SourceName = sourceName
	event.streamName = DefaultStreamName
	event.Size = len(bytes)

	return p.streamEvent(event)
}

func (p *Pipeline) streamEvent(event *Event) uint64 {
	streamID := StreamID(event.SourceID)

	// spread events across all processors
	if p.useSpread {
		streamID = StreamID(event.SeqID % uint64(p.procCount.Load()))
	}

	if !p.disableStreams {
		node := event.Root.Dig(p.settings.StreamField)
		if node != nil {
			event.streamName = StreamName(node.AsString())
		}

		if pass := p.input.PassEvent(event); !pass {
			// Can't process event, return to pool.
			p.eventPool.back(event)
			return EventSeqIDError
		}
	}

	if ce := p.sampleLoggerIn.Check(zapcore.InfoLevel, "input event sample"); ce != nil {
		p.inSample = p.inSample[:0]
		p.inSample = event.Root.Encode(p.inSample)
		ce.Write(
			zap.Any("sample", json.RawMessage(p.inSample)),
		)
	}

	return p.streamer.putEvent(streamID, event.streamName, event)
}

func (p *Pipeline) Commit(event *Event, backEvents bool) {
	p.finalize(event, true, backEvents)
}

func (p *Pipeline) ReleaseEvents(events []*Event) {
	for i := range events {
		p.eventPool.back(events[i])
	}
}

func (p *Pipeline) Error(err string) {
	if p.settings.IsStrict {
		logger.Fatal(err)
	} else {
		logger.Error(err)
	}
}

func (p *Pipeline) finalize(event *Event, notifyInput bool, backEvent bool) {
	if event.IsTimeoutKind() {
		return
	}

	if notifyInput {
		p.input.Commit(event)
		p.outputEvents.Inc()
		p.outputSize.Add(int64(event.Size))

<<<<<<< HEAD
		if ce := p.sampleLoggerOut.Check(zapcore.InfoLevel, "output event sample"); ce != nil {
			p.outSample = p.outSample[:0]
=======
		if event.Root != nil && len(p.outSample) == 0 && rand.Int()&1 == 1 {
>>>>>>> 47bee4ec
			p.outSample = event.Root.Encode(p.outSample)
			ce.Write(
				zap.Any("sample", json.RawMessage(p.outSample)),
			)
		}
	}

	// todo: avoid event.stream.commit(event)
	event.stream.commit(event)

	if !backEvent {
		return
	}

	if p.eventLogEnabled && event.Root != nil {
		p.eventLogMu.Lock()
		p.eventLog = append(p.eventLog, event.Root.EncodeToString())
		p.eventLogMu.Unlock()
	}

	p.eventPool.back(event)
}

func (p *Pipeline) AddAction(info *ActionPluginStaticInfo) {
	p.actionInfos = append(p.actionInfos, info)
	p.metricsHolder.AddAction(info.MetricName, info.MetricLabels, info.MetricSkipStatus)
}

func (p *Pipeline) initProcs() {
	// default proc count is CPU cores * 2
	procCount := runtime.GOMAXPROCS(0)
	if p.singleProc {
		procCount = 1
	}
	p.logger.Info("starting pipeline", zap.Int("procs", procCount))

	p.procCount = atomic.NewInt32(int32(procCount))
	p.activeProcs = atomic.NewInt32(0)

	p.Procs = make([]*processor, 0, procCount)
	for i := 0; i < procCount; i++ {
		p.Procs = append(p.Procs, p.newProc())
	}
}

func (p *Pipeline) newProc() *processor {
	proc := newProcessor(
		p.metricsHolder,
		p.activeProcs,
		p.output,
		p.streamer,
		p.finalize,
	)
	for j, info := range p.actionInfos {
		plugin, _ := info.Factory()
		proc.AddActionPlugin(&ActionPluginInfo{
			ActionPluginStaticInfo: info,
			PluginRuntimeInfo: &PluginRuntimeInfo{
				Plugin: plugin,
				ID:     strconv.Itoa(proc.id) + "_" + strconv.Itoa(j),
			},
		})
	}

	return proc
}

func (p *Pipeline) growProcs() {
	interval := time.Millisecond * 100
	t := time.Now()
	for {
		time.Sleep(interval)
		if p.shouldStop.Load() {
			return
		}
		if p.procCount.Load() != p.activeProcs.Load() {
			t = time.Now()
		}

		if time.Since(t) > interval {
			p.expandProcs()
		}
	}
}

func (p *Pipeline) expandProcs() {
	if p.singleProc {
		return
	}

	from := p.procCount.Load()
	to := from * 2
	p.logger.Info("processors count expanded from %d to %d", zap.Int32("old", from), zap.Int32("new", to))
	if to > 10000 {
		p.logger.Error("too many processors", zap.Int32("new", to))
	}

	for x := 0; x < int(to-from); x++ {
		proc := p.newProc()
		p.Procs = append(p.Procs, proc)
		proc.start(p.actionParams, p.logger.Sugar())
	}

	p.procCount.Swap(to)
}

type deltas struct {
	deltaInputEvents  float64
	deltaInputSize    float64
	deltaOutputEvents float64
	deltaOutputSize   float64
	deltaReads        float64
}

func (p *Pipeline) logChanges(myDeltas *deltas) {
	if ce := p.logger.Check(zapcore.InfoLevel, "pipeline stats"); ce != nil {
		inputSize := p.inputSize.Load()
		inputEvents := p.inputEvents.Load()
		inUseEvents := p.eventPool.inUseEvents.Load()

		interval := p.settings.MaintenanceInterval
		rate := int(myDeltas.deltaInputEvents * float64(time.Second) / float64(interval))
		rateMb := myDeltas.deltaInputSize * float64(time.Second) / float64(interval) / 1024 / 1024
		readOps := int(myDeltas.deltaReads * float64(time.Second) / float64(interval))
		tc := int64(math.Max(float64(inputSize), 1))

		stat := fmt.Sprintf(`interval=%ds, active procs=%d/%d, events in use=%d/%d, out=%d|%.1fMb,`+
			` rate=%d/s|%.1fMb/s, read ops=%d/s, total=%d|%.1fMb, avg size=%d, max size=%d`,
			interval/time.Second, p.activeProcs.Load(), p.procCount.Load(),
			inUseEvents, p.settings.Capacity,
			int64(myDeltas.deltaInputEvents), myDeltas.deltaInputSize/1024.0/1024.0, rate, rateMb, readOps,
			inputEvents, float64(inputSize)/1024.0/1024.0, inputSize/tc, p.maxSize)

<<<<<<< HEAD
		ce.Write(zap.String("stat", stat))
	}
=======
	p.logger.Infof(`%q pipeline stats interval=%ds, active procs=%d/%d, events outside pool=%d/%d, events in pool=%d/%d, out=%d|%.1fMb,`+
		`rate=%d/s|%.1fMb/s, read ops=%d/s, total=%d|%.1fMb, avg size=%d`,
		p.Name, interval/time.Second, p.activeProcs.Load(), p.procCount.Load(),
		inUseEvents, p.settings.Capacity, p.settings.Capacity-int(inUseEvents), p.settings.Capacity,
		int64(myDeltas.deltaInputEvents), myDeltas.deltaInputSize/1024.0/1024.0, rate, rateMb, readOps,
		inputEvents, float64(inputSize)/1024.0/1024.0, inputSize/tc)
>>>>>>> 47bee4ec
}

func (p *Pipeline) incMetrics(inputEvents, inputSize, outputEvents, outputSize, reads *DeltaWrapper) *deltas {
	deltaInputEvents := inputEvents.updateValue(p.inputEvents.Load())
	deltaInputSize := inputSize.updateValue(p.inputSize.Load())
	deltaOutputEvents := outputEvents.updateValue(p.outputEvents.Load())
	deltaOutputSize := outputSize.updateValue(p.outputSize.Load())
	deltaReads := reads.updateValue(p.readOps.Load())

	myDeltas := &deltas{
		deltaInputEvents,
		deltaInputSize,
		deltaOutputEvents,
		deltaOutputSize,
		deltaReads,
	}

	p.inputEventsCountMetric.WithLabelValues().Add(myDeltas.deltaInputEvents)
	p.inputEventSizeMetric.WithLabelValues().Add(myDeltas.deltaInputSize)
	p.outputEventsCountMetric.WithLabelValues().Add(myDeltas.deltaOutputEvents)
	p.outputEventSizeMetric.WithLabelValues().Add(myDeltas.deltaOutputSize)
	p.readOpsEventsSizeMetric.WithLabelValues().Add(myDeltas.deltaReads)

	return myDeltas
}

func (p *Pipeline) setMetrics(inUseEvents atomic.Int64) {
	p.inUseEventsMetric.WithLabelValues().Set(float64(inUseEvents.Load()))
}

func (p *Pipeline) maintenance() {
	inputEvents := newDeltaWrapper()
	inputSize := newDeltaWrapper()
	outputEvents := newDeltaWrapper()
	outputSize := newDeltaWrapper()
	readOps := newDeltaWrapper()

	for {
		time.Sleep(p.settings.MaintenanceInterval)
		if p.shouldStop.Load() {
			return
		}

		p.antispamer.Maintenance()
		p.metricsHolder.maintenance()

		myDeltas := p.incMetrics(inputEvents, inputSize, outputEvents, outputSize, readOps)
		p.setMetrics(p.eventPool.inUseEvents)
		p.logChanges(myDeltas)
	}
}

func (p *Pipeline) UseSpread() {
	if p.started {
		p.logger.Panic("don't use (*Pipeline).UseSpread after the pipeline has started")
	}
	p.useSpread = true
}

func (p *Pipeline) DisableStreams() {
	p.disableStreams = true
}

func (p *Pipeline) SuggestDecoder(t decoder.DecoderType) {
	p.suggestedDecoder = t
}

func (p *Pipeline) DisableParallelism() {
	p.singleProc = true
}

func (p *Pipeline) GetEventsTotal() int {
	return int(p.outputEvents.Load())
}

func (p *Pipeline) EnableEventLog() {
	p.eventLogEnabled = true
}

func (p *Pipeline) GetEventLogItem(index int) string {
	if index >= len(p.eventLog) {
		p.logger.Fatal("can't find log item", zap.Int("index", index))
	}
	return p.eventLog[index]
}

func (p *Pipeline) servePipeline(w http.ResponseWriter, _ *http.Request) {
	_, _ = w.Write([]byte("<html><body><pre><p>"))
	_, _ = w.Write([]byte(logger.Header("pipeline " + p.Name)))
	_, _ = w.Write([]byte(p.streamer.dump()))
	_, _ = w.Write([]byte(p.eventPool.dump()))

	_, _ = w.Write([]byte("</p></pre></body></html>"))
}

func (p *Pipeline) servePipelineBanList(w http.ResponseWriter, _ *http.Request) {
	_, _ = w.Write([]byte("<html><body><pre><p>"))
	_, _ = w.Write([]byte(logger.Header("pipeline " + p.Name)))
	_, _ = w.Write([]byte(p.antispamer.Dump()))

	_, _ = w.Write([]byte("</p></pre></body></html>"))
}

// serveActionInfo creates a handlerFunc for the given action.
// it returns metric values for the given action.
func (p *Pipeline) serveActionInfo(info *ActionPluginStaticInfo) func(http.ResponseWriter, *http.Request) {
	return func(w http.ResponseWriter, _ *http.Request) {
		w.Header().Add("Content-Type", "application/json")

		type Event struct {
			Status string `json:"status"`
			Count  int    `json:"count"`
		}

		if info.MetricName == "" {
			w.WriteHeader(http.StatusBadRequest)
			writeErr(w, "If you want to see a statistic about events, consider adding `metric_name` to the action's configuration.")

			return
		}

		var actionMetric *metrics
		for i := range p.metricsHolder.metrics {
			m := &p.metricsHolder.metrics[i]
			if m.name == info.MetricName {
				actionMetric = m
				break
			}
		}

		var events []Event
		for _, status := range []eventStatus{
			eventStatusReceived,
			eventStatusDiscarded,
			eventStatusPassed,
		} {
			c := actionMetric.current.totalCounter[string(status)]
			if c == nil {
				c = atomic.NewUint64(0)
			}
			events = append(events, Event{
				Status: string(status),
				Count:  int(c.Load()),
			})
		}

		resp, _ := json.Marshal(events)
		_, _ = w.Write(resp)
	}
}

// serveActionSample creates a handlerFunc for the given action.
// The func watch every processor, store their events before and after processing,
// and returns the first result from the fastest processor.
func (p *Pipeline) serveActionSample(actionIndex int) func(http.ResponseWriter, *http.Request) {
	return func(w http.ResponseWriter, _ *http.Request) {
		w.Header().Add("Content-Type", "application/json")

		if p.activeProcs.Load() <= 0 || p.procCount.Load() <= 0 {
			w.WriteHeader(http.StatusBadRequest)
			writeErr(w, "There are no active processors")

			return
		}

		timeout := 5 * time.Second

		samples := make(chan sample, len(p.Procs))
		for _, proc := range p.Procs {
			go func(proc *processor) {
				if sample, err := proc.actionWatcher.watch(actionIndex, timeout); err == nil {
					samples <- *sample
				}
			}(proc)
		}

		select {
		case firstSample := <-samples:
			_, _ = w.Write(firstSample.Marshal())
		case <-time.After(timeout):
			w.WriteHeader(http.StatusInternalServerError)
			writeErr(w, "Timeout while try to display an event before and after the action processing.")
		}
	}
}

func writeErr(w io.Writer, err string) {
	type ErrResp struct {
		Error string `json:"error"`
	}

	respErr, _ := json.Marshal(ErrResp{
		Error: err,
	})
	_, _ = w.Write(respErr)
}<|MERGE_RESOLUTION|>--- conflicted
+++ resolved
@@ -540,18 +540,6 @@
 		p.input.Commit(event)
 		p.outputEvents.Inc()
 		p.outputSize.Add(int64(event.Size))
-
-<<<<<<< HEAD
-		if ce := p.sampleLoggerOut.Check(zapcore.InfoLevel, "output event sample"); ce != nil {
-			p.outSample = p.outSample[:0]
-=======
-		if event.Root != nil && len(p.outSample) == 0 && rand.Int()&1 == 1 {
->>>>>>> 47bee4ec
-			p.outSample = event.Root.Encode(p.outSample)
-			ce.Write(
-				zap.Any("sample", json.RawMessage(p.outSample)),
-			)
-		}
 	}
 
 	// todo: avoid event.stream.commit(event)
@@ -674,23 +662,14 @@
 		tc := int64(math.Max(float64(inputSize), 1))
 
 		stat := fmt.Sprintf(`interval=%ds, active procs=%d/%d, events in use=%d/%d, out=%d|%.1fMb,`+
-			` rate=%d/s|%.1fMb/s, read ops=%d/s, total=%d|%.1fMb, avg size=%d, max size=%d`,
+			` rate=%d/s|%.1fMb/s, read ops=%d/s, total=%d|%.1fMb, avg size=%d`,
 			interval/time.Second, p.activeProcs.Load(), p.procCount.Load(),
 			inUseEvents, p.settings.Capacity,
 			int64(myDeltas.deltaInputEvents), myDeltas.deltaInputSize/1024.0/1024.0, rate, rateMb, readOps,
-			inputEvents, float64(inputSize)/1024.0/1024.0, inputSize/tc, p.maxSize)
-
-<<<<<<< HEAD
+			inputEvents, float64(inputSize)/1024.0/1024.0, inputSize/tc)
+
 		ce.Write(zap.String("stat", stat))
 	}
-=======
-	p.logger.Infof(`%q pipeline stats interval=%ds, active procs=%d/%d, events outside pool=%d/%d, events in pool=%d/%d, out=%d|%.1fMb,`+
-		`rate=%d/s|%.1fMb/s, read ops=%d/s, total=%d|%.1fMb, avg size=%d`,
-		p.Name, interval/time.Second, p.activeProcs.Load(), p.procCount.Load(),
-		inUseEvents, p.settings.Capacity, p.settings.Capacity-int(inUseEvents), p.settings.Capacity,
-		int64(myDeltas.deltaInputEvents), myDeltas.deltaInputSize/1024.0/1024.0, rate, rateMb, readOps,
-		inputEvents, float64(inputSize)/1024.0/1024.0, inputSize/tc)
->>>>>>> 47bee4ec
 }
 
 func (p *Pipeline) incMetrics(inputEvents, inputSize, outputEvents, outputSize, reads *DeltaWrapper) *deltas {
