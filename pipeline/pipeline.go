package pipeline

import (
	"encoding/json"
	"fmt"
	"io"
	"math"
	"net/http"
	"runtime"
	"strconv"
	"sync"
	"time"

	"github.com/ozontech/file.d/cfg/matchrule"
	"github.com/ozontech/file.d/decoder"
	"github.com/ozontech/file.d/logger"
	"github.com/ozontech/file.d/metric"
	"github.com/ozontech/file.d/pipeline/antispam"
	"github.com/prometheus/client_golang/prometheus"
	insaneJSON "github.com/vitkovskii/insane-json"
	"go.uber.org/atomic"
	"go.uber.org/zap"
	"go.uber.org/zap/zapcore"
)

const (
	DefaultStreamField         = "stream"
	DefaultCapacity            = 1024
	DefaultAvgInputEventSize   = 4 * 1024
	DefaultMaxInputEventSize   = 0
	DefaultJSONNodePoolSize    = 1024
	DefaultMaintenanceInterval = time.Second * 5
	DefaultEventTimeout        = time.Second * 30
	DefaultFieldValue          = "not_set"
	DefaultStreamName          = StreamName("not_set")

	EventSeqIDError = uint64(0)

	antispamUnbanIterations = 4
	metricsGenInterval      = time.Hour
)

type finalizeFn = func(event *Event, notifyInput bool, backEvent bool)

type InputPluginController interface {
	In(sourceID SourceID, sourceName string, offset int64, data []byte, isNewSource bool) uint64
	UseSpread()                           // don't use stream field and spread all events across all processors
	DisableStreams()                      // don't use stream field
	SuggestDecoder(t decoder.DecoderType) // set decoder if pipeline uses "auto" value for decoder
	IncReadOps()                          // inc read ops for metric
	IncMaxEventSizeExceeded()             // inc max event size exceeded counter
}

type ActionPluginController interface {
<<<<<<< HEAD
	Propagate(event *Event)   // throw held event back to pipeline
	IncMaxEventSizeExceeded() // inc max event size exceeded counter
=======
	Propagate(event *Event) // throw held event back to pipeline
	Spawn(parent *Event, nodes []*insaneJSON.Node)
>>>>>>> 86db1236
}

type OutputPluginController interface {
	Commit(event *Event) // notify input plugin that event is successfully processed and save offsets
	Error(err string)
}

type (
	SourceID   uint64
	StreamName string
)

type Pipeline struct {
	Name     string
	started  bool
	settings *Settings

	decoder          decoder.DecoderType // decoder set in the config
	suggestedDecoder decoder.DecoderType // decoder suggested by input plugin, it is used when config decoder is set to "auto"

	eventPool *eventPool
	streamer  *streamer

	useSpread      bool
	disableStreams bool
	singleProc     bool
	shouldStop     atomic.Bool

	input      InputPlugin
	inputInfo  *InputPluginInfo
	antispamer *antispam.Antispammer

	actionInfos  []*ActionPluginStaticInfo
	Procs        []*processor
	procCount    *atomic.Int32
	activeProcs  *atomic.Int32
	actionParams PluginDefaultParams

	output     OutputPlugin
	outputInfo *OutputPluginInfo

	metricsHolder *metricsHolder

	// some debugging stuff
	logger          *zap.Logger
	eventLogEnabled bool
	eventLog        []string
	eventLogMu      *sync.Mutex

	inputEvents  atomic.Int64
	inputSize    atomic.Int64
	outputEvents atomic.Int64
	outputSize   atomic.Int64
	readOps      atomic.Int64

	// all pipeline`s metrics

	inUseEventsMetric          *prometheus.GaugeVec
	eventPoolCapacityMetric    *prometheus.GaugeVec
	inputEventsCountMetric     *prometheus.CounterVec
	inputEventSizeMetric       *prometheus.CounterVec
	outputEventsCountMetric    *prometheus.CounterVec
	outputEventSizeMetric      *prometheus.CounterVec
	readOpsEventsSizeMetric    *prometheus.CounterVec
	wrongEventCRIFormatMetric  *prometheus.CounterVec
	maxEventSizeExceededMetric *prometheus.CounterVec
	eventPoolLatency           prometheus.Observer
}

type Settings struct {
	Decoder             string
	Capacity            int
	MaintenanceInterval time.Duration
	EventTimeout        time.Duration
	AntispamThreshold   int
	AntispamExceptions  matchrule.RuleSets
	AvgEventSize        int
	MaxEventSize        int
	StreamField         string
	IsStrict            bool
}

// New creates new pipeline. Consider using `SetupHTTPHandlers` next.
func New(name string, settings *Settings, registry *prometheus.Registry) *Pipeline {
	metricCtl := metric.New("pipeline_"+name, registry)

	lg := logger.Instance.Named(name).Desugar()

	pipeline := &Pipeline{
		Name:           name,
		logger:         lg,
		settings:       settings,
		useSpread:      false,
		disableStreams: false,
		actionParams: PluginDefaultParams{
			PipelineName:     name,
			PipelineSettings: settings,
			MetricCtl:        metricCtl,
		},

		metricsHolder: newMetricsHolder(name, registry, metricsGenInterval),
		streamer:      newStreamer(settings.EventTimeout),
		eventPool:     newEventPool(settings.Capacity, settings.AvgEventSize),
		antispamer: antispam.NewAntispammer(antispam.Options{
			MaintenanceInterval: settings.MaintenanceInterval,
			Threshold:           settings.AntispamThreshold,
			UnbanIterations:     antispamUnbanIterations,
			Logger:              lg.Named("antispam"),
			MetricsController:   metricCtl,
			Exceptions:          settings.AntispamExceptions,
		}),

		eventLog:   make([]string, 0, 128),
		eventLogMu: &sync.Mutex{},
	}

	pipeline.registerMetrics()
	pipeline.setDefaultMetrics()

	switch settings.Decoder {
	case "json":
		pipeline.decoder = decoder.JSON
	case "raw":
		pipeline.decoder = decoder.RAW
	case "cri":
		pipeline.decoder = decoder.CRI
	case "postgres":
		pipeline.decoder = decoder.POSTGRES
	case "nginx_error":
		pipeline.decoder = decoder.NGINX_ERROR
	case "auto":
		pipeline.decoder = decoder.AUTO
	default:
		pipeline.logger.Fatal("unknown decoder", zap.String("decoder", settings.Decoder))
	}

	return pipeline
}

func (p *Pipeline) IncReadOps() {
	p.readOps.Inc()
}

func (p *Pipeline) IncMaxEventSizeExceeded() {
	p.maxEventSizeExceededMetric.WithLabelValues().Inc()
}

func (p *Pipeline) registerMetrics() {
	m := p.actionParams.MetricCtl
	p.inUseEventsMetric = m.RegisterGauge("event_pool_in_use_events", "Count of pool events which is used for processing")
	p.eventPoolCapacityMetric = m.RegisterGauge("event_pool_capacity", "Pool capacity value")
	p.inputEventsCountMetric = m.RegisterCounter("input_events_count", "Count of events on pipeline input")
	p.inputEventSizeMetric = m.RegisterCounter("input_events_size", "Size of events on pipeline input")
	p.outputEventsCountMetric = m.RegisterCounter("output_events_count", "Count of events on pipeline output")
	p.outputEventSizeMetric = m.RegisterCounter("output_events_size", "Size of events on pipeline output")
	p.readOpsEventsSizeMetric = m.RegisterCounter("read_ops_count", "Read OPS count")
	p.wrongEventCRIFormatMetric = m.RegisterCounter("wrong_event_cri_format", "Wrong event CRI format counter")
	p.maxEventSizeExceededMetric = m.RegisterCounter("max_event_size_exceeded", "Max event size exceeded counter")
	p.eventPoolLatency = m.RegisterHistogram("event_pool_latency_seconds",
		"How long we are wait an event from the pool", metric.SecondsBucketsDetailedNano).
		WithLabelValues()
}

func (p *Pipeline) setDefaultMetrics() {
	p.eventPoolCapacityMetric.WithLabelValues().Set(float64(p.settings.Capacity))
}

// SetupHTTPHandlers creates handlers for plugin endpoints and pipeline info.
// Plugin endpoints can be accessed via
// URL `/pipelines/<pipeline_name>/<plugin_index_in_config>/<plugin_endpoint>`.
// Input plugin has the index of zero, output plugin has the last index.
// Actions also have the standard endpoints `/info` and `/sample`.
func (p *Pipeline) SetupHTTPHandlers(mux *http.ServeMux) {
	if p.input == nil {
		p.logger.Panic("input isn't set")
	}
	if p.output == nil {
		p.logger.Panic("output isn't set")
	}

	prefix := "/pipelines/" + p.Name
	mux.HandleFunc(prefix, p.servePipeline)
	prefixBanList := fmt.Sprintf("/pipelines/%s/ban_list", p.Name)
	mux.HandleFunc(prefixBanList, p.servePipelineBanList)
	for hName, handler := range p.inputInfo.PluginStaticInfo.Endpoints {
		mux.HandleFunc(fmt.Sprintf("%s/0/%s", prefix, hName), handler)
	}

	for i, info := range p.actionInfos {
		mux.HandleFunc(fmt.Sprintf("%s/%d/info", prefix, i+1), p.serveActionInfo(info))
		mux.HandleFunc(fmt.Sprintf("%s/%d/sample", prefix, i+1), p.serveActionSample(i))
		for hName, handler := range info.PluginStaticInfo.Endpoints {
			mux.HandleFunc(fmt.Sprintf("%s/%d/%s", prefix, i+1, hName), handler)
		}
	}

	for hName, handler := range p.outputInfo.PluginStaticInfo.Endpoints {
		mux.HandleFunc(fmt.Sprintf("%s/%d/%s", prefix, len(p.actionInfos)+1, hName), handler)
	}
}

func (p *Pipeline) Start() {
	if p.input == nil {
		p.logger.Panic("input isn't set")
	}
	if p.output == nil {
		p.logger.Panic("output isn't set")
	}

	p.initProcs()
	p.metricsHolder.start()

	outputParams := &OutputPluginParams{
		PluginDefaultParams: p.actionParams,
		Controller:          p,
		Logger:              p.logger.Sugar().Named("output").Named(p.outputInfo.Type),
	}
	p.logger.Info("starting output plugin", zap.String("name", p.outputInfo.Type))

	p.output.Start(p.outputInfo.Config, outputParams)

	p.logger.Info("stating processors", zap.Int("count", len(p.Procs)))
	for _, processor := range p.Procs {
		processor.start(p.actionParams, p.logger.Sugar())
	}

	p.logger.Info("starting input plugin", zap.String("name", p.inputInfo.Type))
	inputParams := &InputPluginParams{
		PluginDefaultParams: p.actionParams,
		Controller:          p,
		Logger:              p.logger.Sugar().Named("input").Named(p.inputInfo.Type),
	}

	p.input.Start(p.inputInfo.Config, inputParams)

	p.streamer.start()

	go p.maintenance()
	if !p.useSpread {
		go p.growProcs()
	}
	p.started = true
}

func (p *Pipeline) Stop() {
	p.logger.Info("stopping pipeline", zap.Int64("committed", p.outputEvents.Load()))

	p.logger.Info("stopping processors", zap.Int32("count", p.procCount.Load()))
	for _, processor := range p.Procs {
		processor.stop()
	}

	p.streamer.stop()

	p.logger.Info("stopping input")
	p.input.Stop()

	p.logger.Info("stopping output")
	p.output.Stop()

	p.shouldStop.Store(true)
}

func (p *Pipeline) SetInput(info *InputPluginInfo) {
	p.inputInfo = info
	p.input = info.Plugin.(InputPlugin)
}

func (p *Pipeline) GetInput() InputPlugin {
	return p.input
}

func (p *Pipeline) SetOutput(info *OutputPluginInfo) {
	p.outputInfo = info
	p.output = info.Plugin.(OutputPlugin)
}

func (p *Pipeline) GetOutput() OutputPlugin {
	return p.output
}

// In decodes message and passes it to event stream.
func (p *Pipeline) In(sourceID SourceID, sourceName string, offset int64, bytes []byte, isNewSource bool) (seqID uint64) {
	length := len(bytes)

	// don't process mud.
	isEmpty := length == 0 || (bytes[0] == '\n' && length == 1)
	if isEmpty {
		return EventSeqIDError
	}

	isLong := p.settings.MaxEventSize != 0 && length > p.settings.MaxEventSize
	if isLong {
		p.IncMaxEventSizeExceeded()
		return EventSeqIDError
	}

	var (
		dec decoder.DecoderType
		row decoder.CRIRow
		err error
	)
	if p.decoder == decoder.AUTO {
		dec = p.suggestedDecoder
	} else {
		dec = p.decoder
	}
	if dec == decoder.NO {
		dec = decoder.JSON
	} else if dec == decoder.CRI {
		row, err = decoder.DecodeCRI(bytes)
		if err != nil {
			p.wrongEventCRIFormatMetric.WithLabelValues().Inc()
			p.Error(fmt.Sprintf("wrong cri format offset=%d, length=%d, err=%s, source=%d:%s, cri=%s", offset, length, err.Error(), sourceID, sourceName, bytes))
			return EventSeqIDError
		}
	}

	// Skip IsSpam for partial logs is necessary to avoid the case
	// when some parts of a large event have got into the ban,
	// thereby cutting off a piece of the event.
	// This is only possible if the event was written in CRI format and has Partial status.
	// For other encoding formats this is not relevant as they always come in full.
	// The event is Partial if it is larger than the driver configuration.
	// For example, for containerd this setting is called max_container_log_line_size
	// https://github.com/containerd/containerd/blob/f7f2be732159a411eae46b78bfdb479b133a823b/pkg/cri/config/config.go#L263-L266
	if !row.IsPartial {
		isSpam := p.antispamer.IsSpam(uint64(sourceID), sourceName, isNewSource, bytes)
		if isSpam {
			return EventSeqIDError
		}
	}

	p.inputEvents.Inc()
	p.inputSize.Add(int64(length))

	now := time.Now()
	event := p.eventPool.get()
	p.eventPoolLatency.Observe(time.Since(now).Seconds())

	switch dec {
	case decoder.JSON:
		err := event.parseJSON(bytes)
		if err != nil {
			level := zapcore.ErrorLevel
			if p.settings.IsStrict {
				level = zapcore.FatalLevel
			}

			p.logger.Log(level, "wrong json format", zap.Error(err),
				zap.Int64("offset", offset),
				zap.Int("length", length),
				zap.Uint64("source", uint64(sourceID)),
				zap.String("source_name", sourceName),
				zap.ByteString("json", bytes))

			// Can't process event, return to pool.
			p.eventPool.back(event)
			return EventSeqIDError
		}
	case decoder.RAW:
		_ = event.Root.DecodeString("{}")
		event.Root.AddFieldNoAlloc(event.Root, "message").MutateToBytesCopy(event.Root, bytes[:len(bytes)-1])
	case decoder.CRI:
		_ = event.Root.DecodeString("{}")
		event.Root.AddFieldNoAlloc(event.Root, "log").MutateToBytesCopy(event.Root, row.Log)
		event.Root.AddFieldNoAlloc(event.Root, "time").MutateToBytesCopy(event.Root, row.Time)
		event.Root.AddFieldNoAlloc(event.Root, "stream").MutateToBytesCopy(event.Root, row.Stream)
	case decoder.POSTGRES:
		_ = event.Root.DecodeString("{}")
		err := decoder.DecodePostgres(event.Root, bytes)
		if err != nil {
			p.logger.Fatal("wrong postgres format", zap.Error(err),
				zap.Int64("offset", offset),
				zap.Int("length", length),
				zap.Uint64("source", uint64(sourceID)),
				zap.String("source_name", sourceName),
				zap.ByteString("log", bytes))

			// Dead route, never passed here.
			return EventSeqIDError
		}
	case decoder.NGINX_ERROR:
		_ = event.Root.DecodeString("{}")
		err := decoder.DecodeNginxError(event.Root, bytes)
		if err != nil {
			level := zapcore.ErrorLevel
			if p.settings.IsStrict {
				level = zapcore.FatalLevel
			}

			p.logger.Log(level, "wrong nginx error log format", zap.Error(err),
				zap.Int64("offset", offset),
				zap.Int("length", length),
				zap.Uint64("source", uint64(sourceID)),
				zap.String("source_name", sourceName),
				zap.ByteString("log", bytes))

			p.eventPool.back(event)
			return EventSeqIDError
		}
	default:
		p.logger.Panic("unknown decoder", zap.Int("decoder", int(dec)))
	}

	event.Offset = offset
	event.SourceID = sourceID
	event.SourceName = sourceName
	event.streamName = DefaultStreamName
	event.Size = len(bytes)

	return p.streamEvent(event)
}

func (p *Pipeline) streamEvent(event *Event) uint64 {
	streamID := StreamID(event.SourceID)

	// spread events across all processors
	if p.useSpread {
		streamID = StreamID(event.SeqID % uint64(p.procCount.Load()))
	}

	if !p.disableStreams {
		node := event.Root.Dig(p.settings.StreamField)
		if node != nil {
			event.streamName = StreamName(node.AsString())
		}

		if pass := p.input.PassEvent(event); !pass {
			// Can't process event, return to pool.
			p.eventPool.back(event)
			return EventSeqIDError
		}
	}

	return p.streamer.putEvent(streamID, event.streamName, event)
}

func (p *Pipeline) Commit(event *Event) {
	p.finalize(event, true, true)
}

func (p *Pipeline) Error(err string) {
	if p.settings.IsStrict {
		logger.Fatal(err)
	} else {
		logger.Error(err)
	}
}

func (p *Pipeline) finalize(event *Event, notifyInput bool, backEvent bool) {
	if event.IsTimeoutKind() || event.IsChildKind() {
		return
	}

	if notifyInput {
		p.input.Commit(event)
		p.outputEvents.Inc()
		p.outputSize.Add(int64(event.Size))
	}

	// todo: avoid event.stream.commit(event)
	event.stream.commit(event)

	if !backEvent {
		return
	}

	if p.eventLogEnabled {
		p.eventLogMu.Lock()
		p.eventLog = append(p.eventLog, event.Root.EncodeToString())
		p.eventLogMu.Unlock()
	}

	for _, e := range event.children {
		insaneJSON.Release(e.Root)
	}
	p.eventPool.back(event)
}

func (p *Pipeline) AddAction(info *ActionPluginStaticInfo) {
	p.actionInfos = append(p.actionInfos, info)
	p.metricsHolder.AddAction(info.MetricName, info.MetricLabels, info.MetricSkipStatus)
}

func (p *Pipeline) initProcs() {
	// default proc count is CPU cores * 2
	procCount := runtime.GOMAXPROCS(0) * 2
	if p.singleProc {
		procCount = 1
	}
	p.logger.Info("starting pipeline", zap.Int("procs", procCount))

	p.procCount = atomic.NewInt32(int32(procCount))
	p.activeProcs = atomic.NewInt32(0)

	p.Procs = make([]*processor, 0, procCount)
	for i := 0; i < procCount; i++ {
		p.Procs = append(p.Procs, p.newProc(i))
	}
}

func (p *Pipeline) newProc(id int) *processor {
	proc := newProcessor(
		id,
		p.metricsHolder,
		p.activeProcs,
		p.output,
		p.streamer,
		p.finalize,
		p.IncMaxEventSizeExceeded,
	)
	for j, info := range p.actionInfos {
		plugin, _ := info.Factory()
		proc.AddActionPlugin(&ActionPluginInfo{
			ActionPluginStaticInfo: info,
			PluginRuntimeInfo: &PluginRuntimeInfo{
				Plugin: plugin,
				ID:     strconv.Itoa(proc.id) + "_" + strconv.Itoa(j),
			},
		})
	}

	return proc
}

func (p *Pipeline) growProcs() {
	interval := time.Millisecond * 100
	t := time.Now()
	for {
		time.Sleep(interval)
		if p.shouldStop.Load() {
			return
		}
		if p.procCount.Load() != p.activeProcs.Load() {
			continue
		}

		if time.Since(t) > interval {
			p.expandProcs()
			t = time.Now()
		}
	}
}

func (p *Pipeline) expandProcs() {
	if p.singleProc {
		return
	}

	from := p.procCount.Load()
	to := from * 2
	p.logger.Info("processors count expanded from %d to %d", zap.Int32("old", from), zap.Int32("new", to))
	if to > 10000 {
		p.logger.Warn("too many processors", zap.Int32("new", to))
	}

	// proc IDs are added starting from the next after the last one
	// so all procs have unique IDs
	for x := 1; x <= int(to-from); x++ {
		proc := p.newProc(p.Procs[from-1].id + x)
		p.Procs = append(p.Procs, proc)
		proc.start(p.actionParams, p.logger.Sugar())
	}

	p.procCount.Swap(to)
}

type deltas struct {
	deltaInputEvents  float64
	deltaInputSize    float64
	deltaOutputEvents float64
	deltaOutputSize   float64
	deltaReads        float64
}

func (p *Pipeline) logChanges(myDeltas *deltas) {
	if ce := p.logger.Check(zapcore.InfoLevel, "pipeline stats"); ce != nil {
		inputSize := p.inputSize.Load()
		inputEvents := p.inputEvents.Load()
		inUseEvents := p.eventPool.inUseEvents.Load()

		interval := p.settings.MaintenanceInterval
		rate := int(myDeltas.deltaInputEvents * float64(time.Second) / float64(interval))
		rateMb := myDeltas.deltaInputSize * float64(time.Second) / float64(interval) / 1024 / 1024
		readOps := int(myDeltas.deltaReads * float64(time.Second) / float64(interval))
		tc := int64(math.Max(float64(inputSize), 1))

		stat := fmt.Sprintf(`interval=%ds, active procs=%d/%d, events in use=%d/%d, out=%d|%.1fMb,`+
			` rate=%d/s|%.1fMb/s, read ops=%d/s, total=%d|%.1fMb, avg size=%d`,
			interval/time.Second, p.activeProcs.Load(), p.procCount.Load(),
			inUseEvents, p.settings.Capacity,
			int64(myDeltas.deltaInputEvents), myDeltas.deltaInputSize/1024.0/1024.0, rate, rateMb, readOps,
			inputEvents, float64(inputSize)/1024.0/1024.0, inputSize/tc)

		ce.Write(zap.String("stat", stat))
	}
}

func (p *Pipeline) incMetrics(inputEvents, inputSize, outputEvents, outputSize, reads *DeltaWrapper) *deltas {
	deltaInputEvents := inputEvents.updateValue(p.inputEvents.Load())
	deltaInputSize := inputSize.updateValue(p.inputSize.Load())
	deltaOutputEvents := outputEvents.updateValue(p.outputEvents.Load())
	deltaOutputSize := outputSize.updateValue(p.outputSize.Load())
	deltaReads := reads.updateValue(p.readOps.Load())

	myDeltas := &deltas{
		deltaInputEvents,
		deltaInputSize,
		deltaOutputEvents,
		deltaOutputSize,
		deltaReads,
	}

	p.inputEventsCountMetric.WithLabelValues().Add(myDeltas.deltaInputEvents)
	p.inputEventSizeMetric.WithLabelValues().Add(myDeltas.deltaInputSize)
	p.outputEventsCountMetric.WithLabelValues().Add(myDeltas.deltaOutputEvents)
	p.outputEventSizeMetric.WithLabelValues().Add(myDeltas.deltaOutputSize)
	p.readOpsEventsSizeMetric.WithLabelValues().Add(myDeltas.deltaReads)

	return myDeltas
}

func (p *Pipeline) setMetrics(inUseEvents int64) {
	p.inUseEventsMetric.WithLabelValues().Set(float64(inUseEvents))
}

func (p *Pipeline) maintenance() {
	inputEvents := newDeltaWrapper()
	inputSize := newDeltaWrapper()
	outputEvents := newDeltaWrapper()
	outputSize := newDeltaWrapper()
	readOps := newDeltaWrapper()

	for {
		time.Sleep(p.settings.MaintenanceInterval)
		if p.shouldStop.Load() {
			return
		}

		p.antispamer.Maintenance()
		p.metricsHolder.maintenance()

		myDeltas := p.incMetrics(inputEvents, inputSize, outputEvents, outputSize, readOps)
		p.setMetrics(p.eventPool.inUseEvents.Load())
		p.logChanges(myDeltas)
	}
}

func (p *Pipeline) UseSpread() {
	if p.started {
		p.logger.Panic("don't use (*Pipeline).UseSpread after the pipeline has started")
	}
	p.useSpread = true
}

func (p *Pipeline) DisableStreams() {
	p.disableStreams = true
}

func (p *Pipeline) SuggestDecoder(t decoder.DecoderType) {
	p.suggestedDecoder = t
}

func (p *Pipeline) DisableParallelism() {
	p.singleProc = true
}

func (p *Pipeline) GetEventsTotal() int {
	return int(p.outputEvents.Load())
}

func (p *Pipeline) EnableEventLog() {
	p.eventLogEnabled = true
}

func (p *Pipeline) GetEventLogItem(index int) string {
	p.eventLogMu.Lock()
	defer p.eventLogMu.Unlock()

	if index >= len(p.eventLog) {
		p.logger.Fatal("can't find log item", zap.Int("index", index))
	}
	return p.eventLog[index]
}

func (p *Pipeline) servePipeline(w http.ResponseWriter, _ *http.Request) {
	_, _ = w.Write([]byte("<html><body><pre><p>"))
	_, _ = w.Write([]byte(logger.Header("pipeline " + p.Name)))
	_, _ = w.Write([]byte(p.streamer.dump()))
	_, _ = w.Write([]byte(p.eventPool.dump()))

	_, _ = w.Write([]byte("</p></pre></body></html>"))
}

func (p *Pipeline) servePipelineBanList(w http.ResponseWriter, _ *http.Request) {
	_, _ = w.Write([]byte("<html><body><pre><p>"))
	_, _ = w.Write([]byte(logger.Header("pipeline " + p.Name)))
	_, _ = w.Write([]byte(p.antispamer.Dump()))

	_, _ = w.Write([]byte("</p></pre></body></html>"))
}

// serveActionInfo creates a handlerFunc for the given action.
// it returns metric values for the given action.
func (p *Pipeline) serveActionInfo(info *ActionPluginStaticInfo) func(http.ResponseWriter, *http.Request) {
	return func(w http.ResponseWriter, _ *http.Request) {
		w.Header().Add("Content-Type", "application/json")

		type Event struct {
			Status string `json:"status"`
			Count  int    `json:"count"`
		}

		if info.MetricName == "" {
			w.WriteHeader(http.StatusBadRequest)
			writeErr(w, "If you want to see a statistic about events, consider adding `metric_name` to the action's configuration.")

			return
		}

		var actionMetric *metrics
		for i := range p.metricsHolder.metrics {
			m := &p.metricsHolder.metrics[i]
			if m.name == info.MetricName {
				actionMetric = m
				break
			}
		}

		var events []Event
		for _, status := range []eventStatus{
			eventStatusReceived,
			eventStatusDiscarded,
			eventStatusPassed,
		} {
			c := actionMetric.current.totalCounter[string(status)]
			if c == nil {
				c = atomic.NewUint64(0)
			}
			events = append(events, Event{
				Status: string(status),
				Count:  int(c.Load()),
			})
		}

		resp, _ := json.Marshal(events)
		_, _ = w.Write(resp)
	}
}

// serveActionSample creates a handlerFunc for the given action.
// The func watch every processor, store their events before and after processing,
// and returns the first result from the fastest processor.
func (p *Pipeline) serveActionSample(actionIndex int) func(http.ResponseWriter, *http.Request) {
	return func(w http.ResponseWriter, _ *http.Request) {
		w.Header().Add("Content-Type", "application/json")

		if p.activeProcs.Load() <= 0 || p.procCount.Load() <= 0 {
			w.WriteHeader(http.StatusBadRequest)
			writeErr(w, "There are no active processors")

			return
		}

		timeout := 5 * time.Second

		samples := make(chan sample, len(p.Procs))
		for _, proc := range p.Procs {
			go func(proc *processor) {
				if sample, err := proc.actionWatcher.watch(actionIndex, timeout); err == nil {
					samples <- *sample
				}
			}(proc)
		}

		select {
		case firstSample := <-samples:
			_, _ = w.Write(firstSample.Marshal())
		case <-time.After(timeout):
			w.WriteHeader(http.StatusInternalServerError)
			writeErr(w, "Timeout while try to display an event before and after the action processing.")
		}
	}
}

func writeErr(w io.Writer, err string) {
	type ErrResp struct {
		Error string `json:"error"`
	}

	respErr, _ := json.Marshal(ErrResp{
		Error: err,
	})
	_, _ = w.Write(respErr)
}<|MERGE_RESOLUTION|>--- conflicted
+++ resolved
@@ -52,13 +52,9 @@
 }
 
 type ActionPluginController interface {
-<<<<<<< HEAD
-	Propagate(event *Event)   // throw held event back to pipeline
-	IncMaxEventSizeExceeded() // inc max event size exceeded counter
-=======
 	Propagate(event *Event) // throw held event back to pipeline
 	Spawn(parent *Event, nodes []*insaneJSON.Node)
->>>>>>> 86db1236
+	IncMaxEventSizeExceeded() // inc max event size exceeded counter
 }
 
 type OutputPluginController interface {
