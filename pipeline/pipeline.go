--- conflicted
+++ resolved
@@ -144,22 +144,6 @@
 }
 
 type Settings struct {
-<<<<<<< HEAD
-	Decoder             string
-	DecoderParams       map[string]any
-	Capacity            int
-	MaintenanceInterval time.Duration
-	EventTimeout        time.Duration
-	AntispamThreshold   int
-	AntispamField       string
-	AntispamExceptions  antispam.Exceptions
-	AvgEventSize        int
-	MaxEventSize        int
-	StreamField         string
-	IsStrict            bool
-	MetricHoldDuration  time.Duration
-	Pool                PoolType
-=======
 	Decoder               string
 	DecoderParams         map[string]any
 	Capacity              int
@@ -176,7 +160,7 @@
 	StreamField           string
 	IsStrict              bool
 	MetricHoldDuration    time.Duration
->>>>>>> 67a1249b
+	Pool                  PoolType
 }
 
 type PoolType string
