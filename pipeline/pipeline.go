package pipeline

import (
	"encoding/json"
	"fmt"
	"math/rand"
	"net/http"
	"strconv"
	"sync"
	"time"

	"github.com/prometheus/client_golang/prometheus"
	"gitlab.ozon.ru/sre/filed/logger"
	"go.uber.org/atomic"
)

const (
	DefaultStreamField         = "stream"
	DefaultCapacity            = 1024
	DefaultAvgLogSize          = 32 * 1024
	DefaultNodePoolSize        = 1024
	DefaultMaintenanceInterval = time.Second * 5
	DefaultFlushTimeout        = time.Millisecond * 200
	DefaultConnectionTimeout   = time.Second * 5
	defaultFieldValue          = "not_set"
	defaultStreamName          = StreamName("not_set")

	unbanIterations    = 4
	metricsGenInterval = time.Minute * 10
)

type InputPluginController interface {
	In(sourceID SourceID, sourceName string, offset int64, bytes []byte)
	DeprecateSource(sourceID SourceID) int // mark events in the pipeline as deprecated, it means that these events shouldn't update offsets on commit
	DisableStreams()                       // don't use stream field and spread all events across all processors
}

type ActionPluginController interface {
	Commit(event *Event)    // commit offset of held event and skip further processing
	Propagate(event *Event) // throw held event back to pipeline
}
type OutputPluginController interface {
	Commit(event *Event) // notify input plugin that event is successfully processed and save offsets
}

type SourceID uint64
type StreamName string

type Pipeline struct {
	Name       string
	settings   *Settings
	eventPool  *eventPool
	useStreams bool
	streamer   *streamer
	shouldStop bool
	countersMu *sync.RWMutex
	counters   map[SourceID]*atomic.Int32

	input      InputPlugin
	inputData  *InputPluginData
	Processors []*processor
	output     OutputPlugin
	outputData *OutputPluginData

	// metrics
	registry       *prometheus.Registry
	metricsGen     int // generation is used to drop unused metrics from counters
	metricsGenTime time.Time
	actionMetrics  []*actionMetrics

	// some debugging shit
	eventLogEnabled bool
	eventLog        []string
	eventLogMu      *sync.Mutex
	inSample        []byte
	outSample       []byte
	totalCommitted  atomic.Int64
	totalSize       atomic.Int64
	maxSize         int
}

type Settings struct {
	Capacity            int
	MaintenanceInterval time.Duration
	AntispamThreshold   int
	AvgLogSize          int
	ProcessorsCount     int
	StreamField         string
}

type actionMetrics struct {
	name   string
	labels []string

	counter     *prometheus.CounterVec
	counterPrev *prometheus.CounterVec

	mu *sync.RWMutex
}

func New(name string, settings *Settings, registry *prometheus.Registry, mux *http.ServeMux) *Pipeline {
	logger.Infof("creating pipeline %q: processors=%d, capacity=%d, stream field=%s", name, settings.ProcessorsCount, settings.Capacity, settings.StreamField)
	pipeline := &Pipeline{
		Name:       name,
		settings:   settings,
		useStreams: true,
		counters:   make(map[SourceID]*atomic.Int32),
		countersMu: &sync.RWMutex{},

		streamer:      newStreamer(),
		registry:      registry,
		actionMetrics: make([]*actionMetrics, 0, 0),

		eventLog:   make([]string, 0, 128),
		eventLogMu: &sync.Mutex{},
	}

	if settings.AntispamThreshold != 0 {
		logger.Infof("antispam: enabled threshold=%d/s", settings.AntispamThreshold/int(settings.MaintenanceInterval/time.Second))
	}

	processors := make([]*processor, 0, 0)
	for i := 0; i < settings.ProcessorsCount; i++ {
		processors = append(processors, NewProcessor(i, pipeline, pipeline.streamer))
	}
	pipeline.Processors = processors

	pipeline.eventPool = newEventPool(pipeline.settings.Capacity)

	mux.HandleFunc("/pipelines/"+name, pipeline.servePipeline)

	return pipeline
}

func (p *Pipeline) Start() {
	if p.input == nil {
		logger.Panicf("input isn't set for pipeline %q", p.Name)
	}
	if p.output == nil {
		logger.Panicf("output isn't set for pipeline %q", p.Name)
	}

	p.nextMetricsGen()

	defaultParams := &PluginDefaultParams{
		PipelineName:     p.Name,
		PipelineSettings: p.settings,
	}
	inputParams := &InputPluginParams{
		PluginDefaultParams: defaultParams,
		Controller:          p,
	}
	outputParams := &OutputPluginParams{
		PluginDefaultParams: defaultParams,
		Controller:          p,
	}

	p.output.Start(p.outputData.Config, outputParams)

	for _, processor := range p.Processors {
		actionParams := &ActionPluginParams{
			PluginDefaultParams: defaultParams,
			Controller:          processor,
		}
		processor.start(p.output, actionParams)
	}

	p.input.Start(p.inputData.Config, inputParams)

	p.streamer.start()

	go p.maintenance()
}

func (p *Pipeline) Stop() {
	logger.Infof("stopping pipeline %q", p.Name)

	logger.Infof("stopping processors count=%d", len(p.Processors))
	for _, processor := range p.Processors {
		processor.stop()
	}

	p.streamer.stop()

	logger.Infof("stopping %q input", p.Name)
	p.input.Stop()

	logger.Infof("stopping %q output", p.Name)
	p.output.Stop()

	p.shouldStop = true
}

func (p *Pipeline) SetInputPlugin(descr *InputPluginData) {
	p.inputData = descr
	p.input = descr.Plugin
}

func (p *Pipeline) SetOutputPlugin(descr *OutputPluginData) {
	p.outputData = descr
	p.output = descr.Plugin
}

func (p *Pipeline) DeprecateSource(sourceID SourceID) int {
	count := 0
	p.eventPool.visit(func(e *Event) {
		if e.SourceID != sourceID {
			return
		}

		e.SetIgnoreKind()
		count++
	})

	return count
}

func (p *Pipeline) In(sourceID SourceID, sourceName string, offset int64, bytes []byte) {
	length := len(bytes)
	if length == 0 || p.isBanned(sourceID, sourceName, (offset-int64(length)) <= 1) {
		return
	}

	event := p.eventPool.get()
	err := event.parseJSON(bytes)
	if err != nil {
		logger.Fatalf("wrong json offset=%d, length=%d, err=%s, source=%d:%s, json=%s", offset, length, err.Error(), sourceID, sourceName, bytes)
		return
	}

	event.Offset = offset
	event.SourceID = sourceID
	event.SourceName = sourceName
	event.streamName = defaultStreamName
	event.Size = len(bytes)

	if len(p.inSample) == 0 && rand.Int()&1 == 1 {
		p.inSample = event.Root.Encode(p.inSample)
	}

	p.streamEvent(event)
}

func (p *Pipeline) isBanned(id SourceID, name string, isNew bool) bool {
	if p.settings.AntispamThreshold == 0 {
		return false
	}

	p.countersMu.RLock()
	value, has := p.counters[id]
	p.countersMu.RUnlock()

	if !has {
		p.countersMu.Lock()
		value = &atomic.Int32{}
		p.counters[id] = value
		p.countersMu.Unlock()
	}

	if isNew {
		logger.Infof("antispam: new source added %d:%s", id, name)
		value.Swap(0)
	}

	x := value.Inc()
	if x == int32(p.settings.AntispamThreshold) {
		value.Swap(int32(unbanIterations * p.settings.AntispamThreshold))
		logger.Warnf("antispam: source %d:%s has been banned pipeline=%q, threshold=%d/s", id, name, p.Name, p.settings.AntispamThreshold/int(p.settings.MaintenanceInterval/time.Second))
	}

	return x >= int32(p.settings.AntispamThreshold)
}

func (p *Pipeline) streamEvent(event *Event) {
	// spread events across all processors
	if !p.useStreams {
		sourceID := SourceID(event.SeqID % uint64(p.settings.ProcessorsCount))
		p.streamer.putEvent(sourceID, defaultStreamName, event)
		return
	}

	node := event.Root.Dig(p.settings.StreamField)
	if node != nil {
		event.streamName = StreamName(node.AsString())
	}
	p.streamer.putEvent(event.SourceID, event.streamName, event)
}

func (p *Pipeline) DisableStreams() {
	p.useStreams = false
}

func (p *Pipeline) Commit(event *Event) {
	p.finalize(event, true, true)
}

func (p *Pipeline) finalize(event *Event, notifyInput bool, backEvent bool) {
	if event.IsTimeoutKind() {
		return
	}

	if notifyInput {
		p.input.Commit(event)

		p.totalCommitted.Inc()
		p.totalSize.Add(int64(event.Size))

		if len(p.outSample) == 0 && rand.Int()&1 == 1 {
			p.outSample = event.Root.Encode(p.outSample)
		}

		if event.Size > p.maxSize {
			p.maxSize = event.Size
		}
	}

	// todo: avoid shitty event.stream.commit(event)
	event.stream.commit(event)

	if !backEvent {
		return
	}

	if p.eventLogEnabled {
		p.eventLogMu.Lock()
		p.eventLog = append(p.eventLog, event.Root.EncodeToString())
		p.eventLogMu.Unlock()
	}

	p.eventPool.back(event)
}

func (p *Pipeline) AddAction(info *PluginInfo, configJSON []byte, matchMode MatchMode, conditions MatchConditions, metricName string, metricLabels []string) {
	p.actionMetrics = append(p.actionMetrics, &actionMetrics{
		name:        metricName,
		labels:      metricLabels,
		counter:     nil,
		counterPrev: nil,
		mu:          &sync.RWMutex{},
	})

	for index, processor := range p.Processors {
		plugin, config := info.Factory()
		err := json.Unmarshal(configJSON, config)
		if err != nil {
			logger.Panicf("can't unmarshal config for action #%d in pipeline %q: %s", index, p.Name, err.Error())
		}

		processor.AddActionPlugin(&ActionPluginData{
			Plugin: plugin.(ActionPlugin),
			PluginDesc: PluginDesc{
				ID:     strconv.Itoa(index) + "_" + strconv.Itoa(index),
				T:      info.Type,
				Config: config,
			},
			MatchConditions: conditions,
			MatchMode:       matchMode,
		})
	}
}

func (p *Pipeline) nextMetricsGen() {
	metricsGen := strconv.Itoa(p.metricsGen)

	for index, metrics := range p.actionMetrics {
		if metrics.name == "" {
			continue
		}

		counter := prometheus.NewCounterVec(prometheus.CounterOpts{
			Namespace:   "filed",
			Subsystem:   "pipeline_" + p.Name,
			Name:        metrics.name + "_events_total",
			Help:        fmt.Sprintf("how many events processed by pipeline %q and #%d action", p.Name, index),
			ConstLabels: map[string]string{"gen": metricsGen},
		}, append([]string{"status"}, metrics.labels...))

		prev := metrics.counterPrev

		metrics.mu.Lock()
		metrics.counterPrev = metrics.counter
		metrics.counter = counter
		metrics.mu.Unlock()

		p.registry.MustRegister(counter)
		if prev != nil {
			p.registry.Unregister(prev)
		}
	}

	p.metricsGen++
	p.metricsGenTime = time.Now()
}

func (p *Pipeline) countEvent(event *Event, actionIndex int, eventStatus eventStatus, valuesBuf []string) []string {
	if len(p.actionMetrics) == 0 {
		return valuesBuf
	}

	metrics := p.actionMetrics[actionIndex]
	if metrics.name == "" {
		return valuesBuf
	}

	valuesBuf = valuesBuf[:0]
	valuesBuf = append(valuesBuf, string(eventStatus))

	for _, field := range metrics.labels {
		node := event.Root.Dig(field)

		if node == nil {
			valuesBuf = append(valuesBuf, defaultFieldValue)
		} else {
			valuesBuf = append(valuesBuf, node.AsString())
		}
	}

	metrics.mu.RLock()
	metrics.counter.WithLabelValues(valuesBuf...).Inc()
	metrics.mu.RUnlock()

	return valuesBuf
}

func (p *Pipeline) maintenance() {
	lastCommitted := int64(0)
	lastSize := int64(0)
	interval := p.settings.MaintenanceInterval
	for {
		time.Sleep(interval)
		if p.shouldStop {
			return
		}

		p.maintenanceCounters()
		p.maintenanceMetrics()

		totalCommitted := p.totalCommitted.Load()
		deltaCommitted := int(totalCommitted - lastCommitted)

		totalSize := p.totalSize.Load()
		deltaSize := int(totalSize - lastSize)

<<<<<<< HEAD
		rate := int(float64(deltaCommitted) * float64(time.Second) / float64(interval))
		rateMb := float64(deltaSize) * float64(time.Second) / float64(interval) / 1024 / 1024

		if totalCommitted == 0 {
			totalCommitted = 1
		}
=======
			tc := totalCommitted
			if totalCommitted == 0 {
				tc = 1
			}

			logger.Infof("%q pipeline stats interval=%ds, queue=%d/%d, out=%d|%.1fMb, rate=%d/s|%.1fMb/s, total=%d|%.1fMb, avg size=%d, max size=%d", p.Name, interval/time.Second, p.eventPool.eventsCount, p.settings.Capacity, deltaCommitted, float64(deltaSize)/1024.0/1024.0, rate, rateMb, totalCommitted, float64(totalSize)/1024.0/1024.0, totalSize/tc, p.maxSize)
>>>>>>> da3418e5

		logger.Infof("%q pipeline stats interval=%ds, queue=%d/%d, out=%d|%.1fMb, rate=%d/s|%.1fMb/s, total=%d|%.1fMb, avg size=%d, max size=%d", p.Name, interval/time.Second, p.eventPool.eventsCount, p.settings.Capacity, deltaCommitted, float64(deltaSize)/1024.0/1024.0, rate, rateMb, totalCommitted, float64(totalSize)/1024.0/1024.0, totalSize/totalCommitted, p.maxSize)

		lastCommitted = totalCommitted
		lastSize = totalSize

		if len(p.inSample) > 0 {
			logger.Infof("%q pipeline input event sample: %s", p.Name, p.inSample)
			p.inSample = p.inSample[:0]
		}

		if len(p.outSample) > 0 {
			logger.Infof("%q pipeline output event sample: %s", p.Name, p.outSample)
			p.outSample = p.outSample[:0]
		}
	}
}

func (p *Pipeline) maintenanceMetrics() {
	if time.Now().Sub(p.metricsGenTime) < metricsGenInterval {
		return
	}

	p.nextMetricsGen()
}

func (p *Pipeline) maintenanceCounters() {
	p.countersMu.Lock()
	for source, counter := range p.counters {
		x := int(counter.Load())

		if x == 0 {
			delete(p.counters, source)
			continue
		}

		isMore := x >= p.settings.AntispamThreshold
		x -= p.settings.AntispamThreshold
		if x < 0 {
			x = 0
		}

		if isMore && x < p.settings.AntispamThreshold {
			logger.Infof("antispam: source %d has been unbanned pipeline=%q, threshold=%d/s", source, p.Name, p.settings.AntispamThreshold/int(p.settings.MaintenanceInterval/time.Second))
		}

		if x > unbanIterations*p.settings.AntispamThreshold {
			x = unbanIterations * p.settings.AntispamThreshold
		}

		counter.Swap(int32(x))
	}
	p.countersMu.Unlock()
}

func (p *Pipeline) GetEventsTotal() int {
	return int(p.totalCommitted.Load())
}

func (p *Pipeline) EnableEventLog() {
	p.eventLogEnabled = true
}

func (p *Pipeline) GetEventLogItem(index int) string {
	if index >= len(p.eventLog) {
		logger.Fatalf("can't find log item with index %d", index)
	}
	return p.eventLog[index]
}

func (p *Pipeline) servePipeline(w http.ResponseWriter, r *http.Request) {
	_, _ = w.Write([]byte("<html><body><pre><p>"))
	_, _ = w.Write([]byte(logger.Header("pipeline " + p.Name)))
	_, _ = w.Write([]byte(p.streamer.dump()))
	_, _ = w.Write([]byte(p.eventPool.dump()))

	_, _ = w.Write([]byte("</p></pre></body></html>"))
}

func NewEmptyOutputPluginParams() *OutputPluginParams {
	return &OutputPluginParams{PluginDefaultParams: &PluginDefaultParams{PipelineName: "test", PipelineSettings: &Settings{}}, Controller: nil}
}<|MERGE_RESOLUTION|>--- conflicted
+++ resolved
@@ -441,23 +441,15 @@
 		totalSize := p.totalSize.Load()
 		deltaSize := int(totalSize - lastSize)
 
-<<<<<<< HEAD
 		rate := int(float64(deltaCommitted) * float64(time.Second) / float64(interval))
 		rateMb := float64(deltaSize) * float64(time.Second) / float64(interval) / 1024 / 1024
 
-		if totalCommitted == 0 {
-			totalCommitted = 1
-		}
-=======
 			tc := totalCommitted
 			if totalCommitted == 0 {
 				tc = 1
 			}
 
 			logger.Infof("%q pipeline stats interval=%ds, queue=%d/%d, out=%d|%.1fMb, rate=%d/s|%.1fMb/s, total=%d|%.1fMb, avg size=%d, max size=%d", p.Name, interval/time.Second, p.eventPool.eventsCount, p.settings.Capacity, deltaCommitted, float64(deltaSize)/1024.0/1024.0, rate, rateMb, totalCommitted, float64(totalSize)/1024.0/1024.0, totalSize/tc, p.maxSize)
->>>>>>> da3418e5
-
-		logger.Infof("%q pipeline stats interval=%ds, queue=%d/%d, out=%d|%.1fMb, rate=%d/s|%.1fMb/s, total=%d|%.1fMb, avg size=%d, max size=%d", p.Name, interval/time.Second, p.eventPool.eventsCount, p.settings.Capacity, deltaCommitted, float64(deltaSize)/1024.0/1024.0, rate, rateMb, totalCommitted, float64(totalSize)/1024.0/1024.0, totalSize/totalCommitted, p.maxSize)
 
 		lastCommitted = totalCommitted
 		lastSize = totalSize
