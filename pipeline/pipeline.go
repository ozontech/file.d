package pipeline

import (
	"encoding/json"
	"fmt"
	"io"
	"math"
	"math/rand"
	"net/http"
	"runtime"
	"strconv"
	"sync"
	"time"

	"github.com/ozontech/file.d/decoder"
	"github.com/ozontech/file.d/logger"
	"github.com/ozontech/file.d/longpanic"
	"github.com/ozontech/file.d/metric"
	"github.com/prometheus/client_golang/prometheus"
	"go.uber.org/atomic"
	"go.uber.org/zap"
)

const (
	DefaultStreamField         = "stream"
	DefaultCapacity            = 1024
	DefaultAvgInputEventSize   = 4 * 1024
	DefaultMaxInputEventSize   = 0
	DefaultJSONNodePoolSize    = 1024
	DefaultMaintenanceInterval = time.Second * 5
	DefaultEventTimeout        = time.Second * 30
	DefaultFieldValue          = "not_set"
	DefaultStreamName          = StreamName("not_set")

	EventSeqIDError = uint64(0)

	antispamUnbanIterations = 4
	metricsGenInterval      = time.Hour

	inputEventsCountMetric  = "input_events_count"
	inputEventsSizeMetric   = "input_events_size"
	outputEventsCountMetric = "output_events_count"
	outputEventsSizeMetric  = "output_events_size"
	readOpsEventsSizeMetric = "read_ops_count"
	maxEventSizeExceeded    = "max_event_size_exceeded"

	wrongEventCRIFormatMetric = "wrong_event_cri_format"
)

type finalizeFn = func(event *Event, notifyInput bool, backEvent bool)

type InputPluginController interface {
	In(sourceID SourceID, sourceName string, offset int64, data []byte, isNewSource bool) uint64
<<<<<<< HEAD
	UseSpread()                    // don't use stream field and spread all events across all processors
	DisableStreams()               // don't use stream field
	SuggestDecoder(t decoder.Type) // set decoder if pipeline uses "auto" value for decoder
	IncReadOps()                   // inc read ops for metric
	IncMaxEventSizeExceeded()      // inc max event size exceeded counter
=======
	UseSpread()                           // don't use stream field and spread all events across all processors
	DisableStreams()                      // don't use stream field
	SuggestDecoder(t decoder.DecoderType) // set decoder if pipeline uses "auto" value for decoder
	IncReadOps()                          // inc read ops for metric
	IncMaxEventSizeExceeded()             // inc max event size exceeded counter
>>>>>>> acc62761
}

type ActionPluginController interface {
	Commit(event *Event)    // commit offset of held event and skip further processing
	Propagate(event *Event) // throw held event back to pipeline
}

type OutputPluginController interface {
	Commit(event *Event) // notify input plugin that event is successfully processed and save offsets
	Error(err string)
}

type (
	SourceID   uint64
	StreamName string
)

type Pipeline struct {
	Name     string
	settings *Settings

	decoder          decoder.Type // decoder set in the config
	suggestedDecoder decoder.Type // decoder suggested by input plugin, it is used when config decoder is set to "auto"

	eventPool *eventPool
	streamer  *streamer

	useSpread      bool
	disableStreams bool
	singleProc     bool
	shouldStop     bool

	input      InputPlugin
	inputInfo  *InputPluginInfo
	antispamer *antispamer

	actionInfos  []*ActionPluginStaticInfo
	Procs        []*processor
	procCount    *atomic.Int32
	activeProcs  *atomic.Int32
	actionParams *PluginDefaultParams

	output     OutputPlugin
	outputInfo *OutputPluginInfo

	metricsHolder *metricsHolder

	// some debugging stuff
	logger          *zap.SugaredLogger
	eventLogEnabled bool
	eventLog        []string
	eventLogMu      *sync.Mutex
	inSample        []byte
	outSample       []byte
	inputEvents     atomic.Int64
	inputSize       atomic.Int64
	outputEvents    atomic.Int64
	outputSize      atomic.Int64
	readOps         atomic.Int64
	maxSize         int
}

type Settings struct {
	Decoder             string
	Capacity            int
	MaintenanceInterval time.Duration
	EventTimeout        time.Duration
	AntispamThreshold   int
	AvgEventSize        int
	MaxEventSize        int
	StreamField         string
	IsStrict            bool
}

// New creates new pipeline. Consider using `SetupHTTPHandlers` next.
func New(name string, settings *Settings, registry *prometheus.Registry) *Pipeline {
	pipeline := &Pipeline{
		Name:           name,
		logger:         logger.Instance.Named(name),
		settings:       settings,
		useSpread:      false,
		disableStreams: false,
		actionParams: &PluginDefaultParams{
			PipelineName:     name,
			PipelineSettings: settings,
		},

		metricsHolder: newMetricsHolder(name, registry, metricsGenInterval),
		streamer:      newStreamer(settings.EventTimeout),
		eventPool:     newEventPool(settings.Capacity),
		antispamer:    newAntispamer(settings.AntispamThreshold, antispamUnbanIterations, settings.MaintenanceInterval),

		eventLog:   make([]string, 0, 128),
		eventLogMu: &sync.Mutex{},
	}

	pipeline.registerMetrics()

	switch settings.Decoder {
	case "json":
		pipeline.decoder = decoder.JSON
	case "raw":
		pipeline.decoder = decoder.RAW
	case "cri":
		pipeline.decoder = decoder.CRI
	case "postgres":
		pipeline.decoder = decoder.POSTGRES
	case "auto":
		pipeline.decoder = decoder.AUTO
	default:
		pipeline.logger.Fatalf("unknown decoder %q for pipeline %q", settings.Decoder, name)
	}

	return pipeline
}

func (p *Pipeline) IncReadOps() {
	p.readOps.Inc()
}

func (p *Pipeline) IncMaxEventSizeExceeded() {
	metric.GetCounter(p.subsystemName(), maxEventSizeExceeded).Inc()
}

func (p *Pipeline) subsystemName() string {
	return "pipeline_" + p.Name
}

func (p *Pipeline) registerMetrics() {
<<<<<<< HEAD
	metric.RegisterCounter(&metric.Desc{
=======
	metric.RegisterCounter(&metric.MetricDesc{
>>>>>>> acc62761
		Subsystem: p.subsystemName(),
		Name:      inputEventsCountMetric,
		Help:      "Count of events on pipeline input",
	})
<<<<<<< HEAD
	metric.RegisterCounter(&metric.Desc{
=======
	metric.RegisterCounter(&metric.MetricDesc{
>>>>>>> acc62761
		Subsystem: p.subsystemName(),
		Name:      inputEventsSizeMetric,
		Help:      "Size of events on pipeline input",
	})
<<<<<<< HEAD
	metric.RegisterCounter(&metric.Desc{
=======
	metric.RegisterCounter(&metric.MetricDesc{
>>>>>>> acc62761
		Subsystem: p.subsystemName(),
		Name:      outputEventsCountMetric,
		Help:      "Count of events on pipeline output",
	})
<<<<<<< HEAD
	metric.RegisterCounter(&metric.Desc{
=======
	metric.RegisterCounter(&metric.MetricDesc{
>>>>>>> acc62761
		Subsystem: p.subsystemName(),
		Name:      outputEventsSizeMetric,
		Help:      "Size of events on pipeline output",
	})
<<<<<<< HEAD
	metric.RegisterCounter(&metric.Desc{
=======
	metric.RegisterCounter(&metric.MetricDesc{
>>>>>>> acc62761
		Subsystem: p.subsystemName(),
		Name:      readOpsEventsSizeMetric,
		Help:      "Read OPS count",
	})
<<<<<<< HEAD
	metric.RegisterCounter(&metric.Desc{
=======
	metric.RegisterCounter(&metric.MetricDesc{
>>>>>>> acc62761
		Subsystem: p.subsystemName(),
		Name:      wrongEventCRIFormatMetric,
		Help:      "Wrong event CRI format counter",
	})
<<<<<<< HEAD
	metric.RegisterCounter(&metric.Desc{
=======
	metric.RegisterCounter(&metric.MetricDesc{
>>>>>>> acc62761
		Subsystem: p.subsystemName(),
		Name:      maxEventSizeExceeded,
		Help:      "Max event size exceeded counter",
	})
}

// SetupHTTPHandlers creates handlers for plugin endpoints and pipeline info.
// Plugin endpoints can be accessed via
// URL `/pipelines/<pipeline_name>/<plugin_index_in_config>/<plugin_endpoint>`.
// Input plugin has the index of zero, output plugin has the last index.
// Actions also have the standard endpoints `/info` and `/sample`.
func (p *Pipeline) SetupHTTPHandlers(mux *http.ServeMux) {
	if p.input == nil {
		p.logger.Panicf("input isn't set for pipeline %q", p.Name)
	}
	if p.output == nil {
		p.logger.Panicf("output isn't set for pipeline %q", p.Name)
	}

	prefix := "/pipelines/" + p.Name
	mux.HandleFunc(prefix, p.servePipeline)

	for hName, handler := range p.inputInfo.PluginStaticInfo.Endpoints {
		mux.HandleFunc(fmt.Sprintf("%s/0/%s", prefix, hName), handler)
	}

	for i, info := range p.actionInfos {
		mux.HandleFunc(fmt.Sprintf("%s/%d/info", prefix, i+1), p.serveActionInfo(info))
		mux.HandleFunc(fmt.Sprintf("%s/%d/sample", prefix, i+1), p.serveActionSample(i))
		for hName, handler := range info.PluginStaticInfo.Endpoints {
			mux.HandleFunc(fmt.Sprintf("%s/%d/%s", prefix, i+1, hName), handler)
		}
	}

	for hName, handler := range p.outputInfo.PluginStaticInfo.Endpoints {
		mux.HandleFunc(fmt.Sprintf("%s/%d/%s", prefix, len(p.actionInfos)+1, hName), handler)
	}
}

func (p *Pipeline) Start() {
	if p.input == nil {
		p.logger.Panicf("input isn't set for pipeline %q", p.Name)
	}
	if p.output == nil {
		p.logger.Panicf("output isn't set for pipeline %q", p.Name)
	}

	p.initProcs()
	p.metricsHolder.start()

	outputParams := &OutputPluginParams{
		PluginDefaultParams: p.actionParams,
		Controller:          p,
		Logger:              p.logger.Named("output " + p.outputInfo.Type),
	}
	p.logger.Infof("starting output plugin %q", p.outputInfo.Type)
	p.output.Start(p.outputInfo.Config, outputParams)

	p.logger.Infof("stating processors, count=%d", len(p.Procs))
	for _, processor := range p.Procs {
		processor.start(p.actionParams, p.logger)
	}

	p.logger.Infof("starting input plugin %q", p.inputInfo.Type)
	inputParams := &InputPluginParams{
		PluginDefaultParams: p.actionParams,
		Controller:          p,
		Logger:              p.logger.Named("input " + p.inputInfo.Type),
	}
	p.input.Start(p.inputInfo.Config, inputParams)

	p.streamer.start()

	longpanic.Go(p.maintenance)
	longpanic.Go(p.growProcs)
}

func (p *Pipeline) Stop() {
	p.logger.Infof("stopping pipeline %q, total committed=%d", p.Name, p.outputEvents.Load())

	p.logger.Infof("stopping processors count=%d", len(p.Procs))
	for _, processor := range p.Procs {
		processor.stop()
	}

	p.streamer.stop()

	p.logger.Infof("stopping %q input", p.Name)
	p.input.Stop()

	p.logger.Infof("stopping %q output", p.Name)
	p.output.Stop()

	p.shouldStop = true
}

func (p *Pipeline) SetInput(info *InputPluginInfo) {
	p.inputInfo = info
	p.input = info.Plugin.(InputPlugin)
}

func (p *Pipeline) GetInput() InputPlugin {
	return p.input
}

func (p *Pipeline) SetOutput(info *OutputPluginInfo) {
	p.outputInfo = info
	p.output = info.Plugin.(OutputPlugin)
}

func (p *Pipeline) GetOutput() OutputPlugin {
	return p.output
}

// In decodes message and passes it to event stream.
func (p *Pipeline) In(sourceID SourceID, sourceName string, offset int64, bytes []byte, isNewSource bool) (seqID uint64) {
	length := len(bytes)

	// don't process mud.
	isEmpty := length == 0 || (bytes[0] == '\n' && length == 1)
	isSpam := p.antispamer.isSpam(sourceID, sourceName, isNewSource)
	isLong := p.settings.MaxEventSize != 0 && length > p.settings.MaxEventSize

	if isLong {
		p.IncMaxEventSizeExceeded()
	}
	if isEmpty || isSpam || isLong {
		return EventSeqIDError
	}

	p.inputEvents.Inc()
	p.inputSize.Add(int64(length))

	event := p.eventPool.get()
	var dec decoder.Type
	if p.decoder == decoder.AUTO {
		dec = p.suggestedDecoder
	} else {
		dec = p.decoder
	}
	if dec == decoder.NO {
		dec = decoder.JSON
	}

	switch dec {
	case decoder.JSON:
		err := event.parseJSON(bytes)
		if err != nil {
			if p.settings.IsStrict {
				p.logger.Fatalf("wrong json format offset=%d, length=%d, err=%s, source=%d:%s, json=%s", offset, length, err.Error(), sourceID, sourceName, bytes)
			} else {
				p.logger.Errorf("wrong json format offset=%d, length=%d, err=%s, source=%d:%s, json=%s", offset, length, err.Error(), sourceID, sourceName, bytes)
			}
			// Can't process event, return to pool.
			p.eventPool.back(event)
			return EventSeqIDError
		}
	case decoder.RAW:
		_ = event.Root.DecodeString("{}")
		event.Root.AddFieldNoAlloc(event.Root, "message").MutateToBytesCopy(event.Root, bytes[:len(bytes)-1])
	case decoder.CRI:
		_ = event.Root.DecodeString("{}")
		err := decoder.DecodeCRI(event.Root, bytes)
		if err != nil {
			metric.GetCounter(p.subsystemName(), wrongEventCRIFormatMetric).Inc()
			if p.settings.IsStrict {
				p.logger.Fatalf("wrong cri format offset=%d, length=%d, err=%s, source=%d:%s, cri=%s", offset, length, err.Error(), sourceID, sourceName, bytes)
			} else {
				p.logger.Errorf("wrong cri format offset=%d, length=%d, err=%s, source=%d:%s, cri=%s", offset, length, err.Error(), sourceID, sourceName, bytes)
			}
			p.eventPool.back(event)
			return EventSeqIDError
		}
	case decoder.POSTGRES:
		_ = event.Root.DecodeString("{}")
		err := decoder.DecodePostgres(event.Root, bytes)
		if err != nil {
			p.logger.Fatalf("wrong postgres format offset=%d, length=%d, err=%s, source=%d:%s, cri=%s", offset, length, err.Error(), sourceID, sourceName, bytes)
			// Dead route, never passed here.
			return EventSeqIDError
		}
	default:
		p.logger.Panicf("unknown decoder %d for pipeline %q", p.decoder, p.Name)
	}

	event.Offset = offset
	event.SourceID = sourceID
	event.SourceName = sourceName
	event.streamName = DefaultStreamName
	event.Size = len(bytes)

	if len(p.inSample) == 0 {
		p.inSample = event.Root.Encode(p.inSample)
	}

	return p.streamEvent(event)
}

func (p *Pipeline) streamEvent(event *Event) uint64 {
	// spread events across all processors
	if p.useSpread {
		event.SourceID = SourceID(event.SeqID % uint64(p.procCount.Load()))
	}
	if !p.disableStreams {
		node := event.Root.Dig(p.settings.StreamField)
		if node != nil {
			event.streamName = StreamName(node.AsString())
		}
	}

	return p.streamer.putEvent(event.SourceID, event.streamName, event)
}

func (p *Pipeline) Commit(event *Event) {
	p.finalize(event, true, true)
}

func (p *Pipeline) Error(err string) {
	if p.settings.IsStrict {
		logger.Fatal(err)
	} else {
		logger.Error(err)
	}
}

func (p *Pipeline) finalize(event *Event, notifyInput bool, backEvent bool) {
	if event.IsTimeoutKind() {
		return
	}

	if notifyInput {
		p.input.Commit(event)
		p.outputEvents.Inc()
		p.outputSize.Add(int64(event.Size))

		if len(p.outSample) == 0 && rand.Int()&1 == 1 {
			p.outSample = event.Root.Encode(p.outSample)
		}

		if event.Size > p.maxSize {
			p.maxSize = event.Size
		}
	}

	// todo: avoid event.stream.commit(event)
	event.stream.commit(event)

	if !backEvent {
		return
	}

	if p.eventLogEnabled {
		p.eventLogMu.Lock()
		p.eventLog = append(p.eventLog, event.Root.EncodeToString())
		p.eventLogMu.Unlock()
	}

	p.eventPool.back(event)
}

func (p *Pipeline) AddAction(info *ActionPluginStaticInfo) {
	p.actionInfos = append(p.actionInfos, info)
	p.metricsHolder.AddAction(info.MetricName, info.MetricLabels)
}

func (p *Pipeline) initProcs() {
	// default proc count is CPU cores * 2
	procCount := runtime.GOMAXPROCS(0) * 2
	if p.singleProc {
		procCount = 1
	}
	p.logger.Infof("starting pipeline %q: procs=%d", p.Name, procCount)

	p.procCount = atomic.NewInt32(int32(procCount))
	p.activeProcs = atomic.NewInt32(0)

	p.Procs = make([]*processor, 0, procCount)
	for i := 0; i < procCount; i++ {
		p.Procs = append(p.Procs, p.newProc())
	}
}

func (p *Pipeline) newProc() *processor {
	proc := newProcessor(
		p.metricsHolder,
		p.activeProcs,
		p.output,
		p.streamer,
		p.finalize,
	)
	for j, info := range p.actionInfos {
		plugin, _ := info.Factory()
		proc.AddActionPlugin(&ActionPluginInfo{
			ActionPluginStaticInfo: info,
			PluginRuntimeInfo: &PluginRuntimeInfo{
				Plugin: plugin,
				ID:     strconv.Itoa(proc.id) + "_" + strconv.Itoa(j),
			},
		})
	}

	return proc
}

func (p *Pipeline) growProcs() {
	interval := time.Millisecond * 100
	t := time.Now()
	for {
		time.Sleep(interval)
		if p.shouldStop {
			return
		}
		if p.procCount.Load() != p.activeProcs.Load() {
			t = time.Now()
		}

		if time.Since(t) > interval {
			p.expandProcs()
		}
	}
}

func (p *Pipeline) expandProcs() {
	if p.singleProc {
		return
	}

	from := p.procCount.Load()
	to := from * 2
	p.logger.Infof("processors count expanded from %d to %d", from, to)
	if to > 10000 {
		p.logger.Warnf("too many processors: %d", to)
	}

	for x := 0; x < int(to-from); x++ {
		proc := p.newProc()
		p.Procs = append(p.Procs, proc)
		proc.start(p.actionParams, p.logger)
	}

	p.procCount.Swap(to)
}

type deltas struct {
	deltaInputEvents  float64
	deltaInputSize    float64
	deltaOutputEvents float64
	deltaOutputSize   float64
	deltaReads        float64
}

func (p *Pipeline) logChanges(myDeltas *deltas) {
	inputSize := p.inputSize.Load()
	inputEvents := p.inputEvents.Load()

	interval := p.settings.MaintenanceInterval
	rate := int(myDeltas.deltaInputEvents * float64(time.Second) / float64(interval))
	rateMb := myDeltas.deltaInputSize * float64(time.Second) / float64(interval) / 1024 / 1024
	readOps := int(myDeltas.deltaReads * float64(time.Second) / float64(interval))
	tc := int64(math.Max(float64(inputSize), 1))

	p.logger.Infof(`%q pipeline stats interval=%ds, active procs=%d/%d, queue=%d/%d, out=%d|%.1fMb,`+
		`rate=%d/s|%.1fMb/s, read ops=%d/s, total=%d|%.1fMb, avg size=%d, max size=%d, pool fullness=%d/%d`,
		p.Name, interval/time.Second, p.activeProcs.Load(), p.procCount.Load(),
		p.settings.Capacity-p.eventPool.freeEventsCount, p.settings.Capacity,
		int64(myDeltas.deltaInputEvents), myDeltas.deltaInputSize/1024.0/1024.0, rate, rateMb, readOps,
		inputEvents, float64(inputSize)/1024.0/1024.0, inputSize/tc, p.maxSize,
		p.eventPool.capacity-p.eventPool.freeEventsCount, p.eventPool.capacity)
}

func (p *Pipeline) incMetrics(inputEvents, inputSize, outputEvents, outputSize, reads *DeltaWrapper) *deltas {
	deltaInputEvents := inputEvents.updateValue(p.inputEvents.Load())
	deltaInputSize := inputSize.updateValue(p.inputSize.Load())
	deltaOutputEvents := outputEvents.updateValue(p.outputEvents.Load())
	deltaOutputSize := outputSize.updateValue(p.outputSize.Load())
	deltaReads := reads.updateValue(p.readOps.Load())

	myDeltas := &deltas{
		deltaInputEvents,
		deltaInputSize,
		deltaOutputEvents,
		deltaOutputSize,
		deltaReads,
	}

	metric.GetCounter(p.subsystemName(), inputEventsCountMetric).Add(myDeltas.deltaInputEvents)
	metric.GetCounter(p.subsystemName(), inputEventsSizeMetric).Add(myDeltas.deltaInputSize)
	metric.GetCounter(p.subsystemName(), outputEventsCountMetric).Add(myDeltas.deltaOutputEvents)
	metric.GetCounter(p.subsystemName(), outputEventsSizeMetric).Add(myDeltas.deltaOutputSize)
	metric.GetCounter(p.subsystemName(), readOpsEventsSizeMetric).Add(myDeltas.deltaReads)

	return myDeltas
}

func (p *Pipeline) maintenance() {
	inputEvents := newDeltaWrapper()
	inputSize := newDeltaWrapper()
	outputEvents := newDeltaWrapper()
	outputSize := newDeltaWrapper()
	readOps := newDeltaWrapper()

	for {
		time.Sleep(p.settings.MaintenanceInterval)
		if p.shouldStop {
			return
		}

		p.antispamer.maintenance()
		p.metricsHolder.maintenance()

		myDeltas := p.incMetrics(inputEvents, inputSize, outputEvents, outputSize, readOps)
		p.logChanges(myDeltas)

		if len(p.inSample) > 0 {
			p.logger.Infof("%q pipeline input event sample: %s", p.Name, p.inSample)
			p.inSample = p.inSample[:0]
		}

		if len(p.outSample) > 0 {
			p.logger.Infof("%q pipeline output event sample: %s", p.Name, p.outSample)
			p.outSample = p.outSample[:0]
		}
	}
}

func (p *Pipeline) UseSpread() {
	p.useSpread = true
}

func (p *Pipeline) DisableStreams() {
	p.disableStreams = true
}

func (p *Pipeline) SuggestDecoder(t decoder.Type) {
	p.suggestedDecoder = t
}

func (p *Pipeline) DisableParallelism() {
	p.singleProc = true
}

func (p *Pipeline) GetEventsTotal() int {
	return int(p.outputEvents.Load())
}

func (p *Pipeline) EnableEventLog() {
	p.eventLogEnabled = true
}

func (p *Pipeline) GetEventLogItem(index int) string {
	if index >= len(p.eventLog) {
		p.logger.Fatalf("can't find log item with index %d", index)
	}
	return p.eventLog[index]
}

func (p *Pipeline) servePipeline(w http.ResponseWriter, _ *http.Request) {
	_, _ = w.Write([]byte("<html><body><pre><p>"))
	_, _ = w.Write([]byte(logger.Header("pipeline " + p.Name)))
	_, _ = w.Write([]byte(p.streamer.dump()))
	_, _ = w.Write([]byte(p.eventPool.dump()))

	_, _ = w.Write([]byte("</p></pre></body></html>"))
}

// serveActionInfo creates a handlerFunc for the given action.
// it returns metric values for the given action.
func (p *Pipeline) serveActionInfo(info *ActionPluginStaticInfo) func(http.ResponseWriter, *http.Request) {
	return func(w http.ResponseWriter, _ *http.Request) {
		w.Header().Add("Content-Type", "application/json")

		type Event struct {
			Status string `json:"status"`
			Count  int    `json:"count"`
		}

		if info.MetricName == "" {
			writeErr(w, "If you want to see a statistic about events, consider adding `metric_name` to the action's configuration.")
			w.WriteHeader(http.StatusBadRequest)

			return
		}

		var actionMetric *metrics
		for _, m := range p.metricsHolder.metrics {
			if m.name == info.MetricName {
				actionMetric = m

				break
			}
		}

		events := []Event{}
		for _, status := range []eventStatus{
			eventStatusReceived,
			eventStatusDiscarded,
			eventStatusPassed,
		} {
			c := actionMetric.current.totalCounter[string(status)]
			if c == nil {
				c = atomic.NewUint64(0)
			}
			events = append(events, Event{
				Status: string(status),
				Count:  int(c.Load()),
			})
		}

		resp, _ := json.Marshal(events)
		_, _ = w.Write(resp)
	}
}

// serveActionSample creates a handlerFunc for the given action.
// The func watch every processor, store their events before and after processing,
// and returns the first result from the fastest processor.
func (p *Pipeline) serveActionSample(actionIndex int) func(http.ResponseWriter, *http.Request) {
	return func(w http.ResponseWriter, _ *http.Request) {
		w.Header().Add("Content-Type", "application/json")

		if p.activeProcs.Load() <= 0 || p.procCount.Load() <= 0 {
			writeErr(w, "There are no active processors")
			w.WriteHeader(http.StatusBadRequest)

			return
		}

		timeout := 5 * time.Second

		samples := make(chan sample, len(p.Procs))
		for _, proc := range p.Procs {
			go func(proc *processor) {
				if sample, err := proc.actionWatcher.watch(actionIndex, timeout); err == nil {
					samples <- *sample
				}
			}(proc)
		}

		select {
		case firstSample := <-samples:
			_, _ = w.Write(firstSample.Marshal())
		case <-time.After(timeout):
			writeErr(w, "Timeout while try to display an event before and after the action processing.")
			w.WriteHeader(http.StatusInternalServerError)
		}
	}
}

func writeErr(w io.Writer, err string) {
	type ErrResp struct {
		Error string `json:"error"`
	}

	respErr, _ := json.Marshal(ErrResp{
		Error: err,
	})
	_, _ = w.Write(respErr)
}<|MERGE_RESOLUTION|>--- conflicted
+++ resolved
@@ -51,19 +51,11 @@
 
 type InputPluginController interface {
 	In(sourceID SourceID, sourceName string, offset int64, data []byte, isNewSource bool) uint64
-<<<<<<< HEAD
 	UseSpread()                    // don't use stream field and spread all events across all processors
 	DisableStreams()               // don't use stream field
 	SuggestDecoder(t decoder.Type) // set decoder if pipeline uses "auto" value for decoder
 	IncReadOps()                   // inc read ops for metric
 	IncMaxEventSizeExceeded()      // inc max event size exceeded counter
-=======
-	UseSpread()                           // don't use stream field and spread all events across all processors
-	DisableStreams()                      // don't use stream field
-	SuggestDecoder(t decoder.DecoderType) // set decoder if pipeline uses "auto" value for decoder
-	IncReadOps()                          // inc read ops for metric
-	IncMaxEventSizeExceeded()             // inc max event size exceeded counter
->>>>>>> acc62761
 }
 
 type ActionPluginController interface {
@@ -193,65 +185,37 @@
 }
 
 func (p *Pipeline) registerMetrics() {
-<<<<<<< HEAD
 	metric.RegisterCounter(&metric.Desc{
-=======
-	metric.RegisterCounter(&metric.MetricDesc{
->>>>>>> acc62761
 		Subsystem: p.subsystemName(),
 		Name:      inputEventsCountMetric,
 		Help:      "Count of events on pipeline input",
 	})
-<<<<<<< HEAD
 	metric.RegisterCounter(&metric.Desc{
-=======
-	metric.RegisterCounter(&metric.MetricDesc{
->>>>>>> acc62761
 		Subsystem: p.subsystemName(),
 		Name:      inputEventsSizeMetric,
 		Help:      "Size of events on pipeline input",
 	})
-<<<<<<< HEAD
 	metric.RegisterCounter(&metric.Desc{
-=======
-	metric.RegisterCounter(&metric.MetricDesc{
->>>>>>> acc62761
 		Subsystem: p.subsystemName(),
 		Name:      outputEventsCountMetric,
 		Help:      "Count of events on pipeline output",
 	})
-<<<<<<< HEAD
 	metric.RegisterCounter(&metric.Desc{
-=======
-	metric.RegisterCounter(&metric.MetricDesc{
->>>>>>> acc62761
 		Subsystem: p.subsystemName(),
 		Name:      outputEventsSizeMetric,
 		Help:      "Size of events on pipeline output",
 	})
-<<<<<<< HEAD
 	metric.RegisterCounter(&metric.Desc{
-=======
-	metric.RegisterCounter(&metric.MetricDesc{
->>>>>>> acc62761
 		Subsystem: p.subsystemName(),
 		Name:      readOpsEventsSizeMetric,
 		Help:      "Read OPS count",
 	})
-<<<<<<< HEAD
 	metric.RegisterCounter(&metric.Desc{
-=======
-	metric.RegisterCounter(&metric.MetricDesc{
->>>>>>> acc62761
 		Subsystem: p.subsystemName(),
 		Name:      wrongEventCRIFormatMetric,
 		Help:      "Wrong event CRI format counter",
 	})
-<<<<<<< HEAD
 	metric.RegisterCounter(&metric.Desc{
-=======
-	metric.RegisterCounter(&metric.MetricDesc{
->>>>>>> acc62761
 		Subsystem: p.subsystemName(),
 		Name:      maxEventSizeExceeded,
 		Help:      "Max event size exceeded counter",
@@ -279,7 +243,7 @@
 	}
 
 	for i, info := range p.actionInfos {
-		mux.HandleFunc(fmt.Sprintf("%s/%d/info", prefix, i+1), p.serveActionInfo(info))
+		mux.HandleFunc(fmt.Sprintf("%s/%d/info", prefix, i+1), p.serveActionInfo(*info))
 		mux.HandleFunc(fmt.Sprintf("%s/%d/sample", prefix, i+1), p.serveActionSample(i))
 		for hName, handler := range info.PluginStaticInfo.Endpoints {
 			mux.HandleFunc(fmt.Sprintf("%s/%d/%s", prefix, i+1, hName), handler)
@@ -617,7 +581,7 @@
 		`rate=%d/s|%.1fMb/s, read ops=%d/s, total=%d|%.1fMb, avg size=%d, max size=%d, pool fullness=%d/%d`,
 		p.Name, interval/time.Second, p.activeProcs.Load(), p.procCount.Load(),
 		p.settings.Capacity-p.eventPool.freeEventsCount, p.settings.Capacity,
-		int64(myDeltas.deltaInputEvents), myDeltas.deltaInputSize/1024.0/1024.0, rate, rateMb, readOps,
+		int64(myDeltas.deltaInputEvents), float64(myDeltas.deltaInputSize)/1024.0/1024.0, rate, rateMb, readOps,
 		inputEvents, float64(inputSize)/1024.0/1024.0, inputSize/tc, p.maxSize,
 		p.eventPool.capacity-p.eventPool.freeEventsCount, p.eventPool.capacity)
 }
@@ -719,7 +683,7 @@
 
 // serveActionInfo creates a handlerFunc for the given action.
 // it returns metric values for the given action.
-func (p *Pipeline) serveActionInfo(info *ActionPluginStaticInfo) func(http.ResponseWriter, *http.Request) {
+func (p *Pipeline) serveActionInfo(info ActionPluginStaticInfo) func(http.ResponseWriter, *http.Request) {
 	return func(w http.ResponseWriter, _ *http.Request) {
 		w.Header().Add("Content-Type", "application/json")
 
