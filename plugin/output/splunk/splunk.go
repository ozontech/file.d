// Package splunk is an output plugin that sends events to splunk database.
package splunk

import (
	"context"
	"fmt"
	"net/http"
	"strconv"
	"strings"
	"time"

	"github.com/ozontech/file.d/cfg"
	"github.com/ozontech/file.d/fd"
	"github.com/ozontech/file.d/metric"
	"github.com/ozontech/file.d/pipeline"
	"github.com/ozontech/file.d/xhttp"
	"github.com/prometheus/client_golang/prometheus"
	insaneJSON "github.com/vitkovskii/insane-json"
	"go.uber.org/zap"
	"go.uber.org/zap/zapcore"
)

/*{ introduction
It sends events to splunk.

By default it only stores original event under the "event" key according to the Splunk output format.

If other fields are required it is possible to copy fields values from the original event to the other
fields relative to the output json. Copies are not allowed directly to the root of output event or
"event" field and any of its subfields.

For example, timestamps and service name can be copied to provide additional meta data to the Splunk:

```yaml
copy_fields:
  - from: ts
  	to: time
  - from: service
  	to: fields.service_name
```

Here the plugin will lookup for "ts" and "service" fields in the original event and if they are present
they will be copied to the output json starting on the same level as the "event" key. If the field is not
found in the original event plugin will not populate new field in output json.

In:

```json
{
  "ts":"1723651045",
  "service":"some-service",
  "message":"something happened"
}
```

Out:

```json
{
  "event": {
    "ts":"1723651045",
    "service":"some-service",
    "message":"something happened"
  },
  "time": "1723651045",
  "fields": {
    "service_name": "some-service"
  }
}
```
}*/

const (
	outPluginType = "splunk"
)

<<<<<<< HEAD
=======
type gzipCompressionLevel int

const (
	gzipCompressionLevelDefault gzipCompressionLevel = iota
	gzipCompressionLevelNo
	gzipCompressionLevelBestSpeed
	gzipCompressionLevelBestCompression
	gzipCompressionLevelHuffmanOnly
)

func (l gzipCompressionLevel) toFastHTTP() int {
	switch l {
	case gzipCompressionLevelNo:
		return fasthttp.CompressNoCompression
	case gzipCompressionLevelBestSpeed:
		return fasthttp.CompressBestSpeed
	case gzipCompressionLevelBestCompression:
		return fasthttp.CompressBestCompression
	case gzipCompressionLevelHuffmanOnly:
		return fasthttp.CompressHuffmanOnly
	default:
		return fasthttp.CompressDefaultCompression
	}
}

type copyFieldPaths struct {
	fromPath []string
	toPath   []string
}

>>>>>>> cb0b8048
type Plugin struct {
	config *Config

	client *xhttp.Client

	copyFieldsPaths []copyFieldPaths

	logger     *zap.SugaredLogger
	controller pipeline.OutputPluginController

	batcher      *pipeline.RetriableBatcher
	avgEventSize int

	cancel context.CancelFunc

	// plugin metrics
	sendErrorMetric *prometheus.CounterVec
}

type CopyField struct {
	From string `json:"from"`
	To   string `json:"to"`
}

// ! config-params
// ^ config-params
type Config struct {
	// > @3@4@5@6
	// >
	// > A full URI address of splunk HEC endpoint. Format: `http://127.0.0.1:8088/services/collector`.
	Endpoint string `json:"endpoint" required:"true"` // *

	// > @3@4@5@6
	// >
	// > If set, the plugin will use gzip encoding.
	UseGzip bool `json:"use_gzip" default:"false"` // *

	// > @3@4@5@6
	// >
	// > Gzip compression level. Used if `use_gzip=true`.
	GzipCompressionLevel string `json:"gzip_compression_level" default:"default" options:"default|no|best-speed|best-compression|huffman-only"` // *

	// > @3@4@5@6
	// >
	// > Token for an authentication for a HEC endpoint.
	Token string `json:"token" required:"true"` // *

	// > @3@4@5@6
	// >
	// > How many workers will be instantiated to send batches.
	WorkersCount  cfg.Expression `json:"workers_count" default:"gomaxprocs*4" parse:"expression"` // *
	WorkersCount_ int

	// > @3@4@5@6
	// >
	// > Client timeout when sends requests to HTTP Event Collector.
	RequestTimeout  cfg.Duration `json:"request_timeout" default:"1s" parse:"duration"` // *
	RequestTimeout_ time.Duration

	// > @3@4@5@6
	// >
	// > A maximum quantity of events to pack into one batch.
	BatchSize  cfg.Expression `json:"batch_size" default:"capacity/4" parse:"expression"` // *
	BatchSize_ int

	// > @3@4@5@6
	// >
	// > A minimum size of events in a batch to send.
	// > If both batch_size and batch_size_bytes are set, they will work together.
	BatchSizeBytes  cfg.Expression `json:"batch_size_bytes" default:"0" parse:"expression"` // *
	BatchSizeBytes_ int

	// > @3@4@5@6
	// >
	// > After this timeout the batch will be sent even if batch isn't completed.
	BatchFlushTimeout  cfg.Duration `json:"batch_flush_timeout" default:"200ms" parse:"duration"` // *
	BatchFlushTimeout_ time.Duration

	// > @3@4@5@6
	// >
	// > Retries of insertion. If File.d cannot insert for this number of attempts,
	// > File.d will fall with non-zero exit code or skip message (see fatal_on_failed_insert).
	Retry int `json:"retry" default:"10"` // *

	// > @3@4@5@6
	// >
	// > After an insert error, fall with a non-zero exit code or not
	// > **Experimental feature**
	FatalOnFailedInsert bool `json:"fatal_on_failed_insert" default:"false"` // *

	// > @3@4@5@6
	// >
	// > Retention milliseconds for retry to DB.
	Retention  cfg.Duration `json:"retention" default:"1s" parse:"duration"` // *
	Retention_ time.Duration

	// > @3@4@5@6
	// >
	// > Multiplier for exponential increase of retention between retries
	RetentionExponentMultiplier int `json:"retention_exponentially_multiplier" default:"2"` // *

	// > @3@4@5@6
	// >
	// > List of field paths copy `from` field in original event `to` field in output json.
	// > To fields paths are relative to output json - one level higher since original
	// > event is stored under the "event" key. Supports nested fields in both from and to.
	// > Supports copying whole original event, but does not allow to copy directly to the output root
	// > or the "event" key with any of its subkeys.
	CopyFields []CopyField `json:"copy_fields" slice:"true"` // *
}

type data struct {
	outBuf []byte
}

func init() {
	fd.DefaultPluginRegistry.RegisterOutput(&pipeline.PluginStaticInfo{
		Type:    outPluginType,
		Factory: Factory,
	})
}

func Factory() (pipeline.AnyPlugin, pipeline.AnyConfig) {
	return &Plugin{}, &Config{}
}

func (p *Plugin) Start(config pipeline.AnyConfig, params *pipeline.OutputPluginParams) {
	p.controller = params.Controller
	p.logger = params.Logger
	p.avgEventSize = params.PipelineSettings.AvgEventSize
	p.config = config.(*Config)
	p.registerMetrics(params.MetricCtl)
	p.prepareClient()

	for _, cf := range p.config.CopyFields {
		if cf.To == "" {
			p.logger.Error("copies to the root are not allowed")
			continue
		}
		if cf.To == "event" || strings.HasPrefix(cf.To, "event.") {
			p.logger.Error("copies to the `event` field or any of its subfields are not allowed")
			continue
		}
		cf := copyFieldPaths{
			fromPath: cfg.ParseFieldSelector(cf.From),
			toPath:   cfg.ParseFieldSelector(cf.To),
		}
		p.copyFieldsPaths = append(p.copyFieldsPaths, cf)
	}

	batcherOpts := pipeline.BatcherOptions{
		PipelineName:   params.PipelineName,
		OutputType:     outPluginType,
		MaintenanceFn:  p.maintenance,
		Controller:     p.controller,
		Workers:        p.config.WorkersCount_,
		BatchSizeCount: p.config.BatchSize_,
		BatchSizeBytes: p.config.BatchSizeBytes_,
		FlushTimeout:   p.config.BatchFlushTimeout_,
		MetricCtl:      params.MetricCtl,
	}

	backoffOpts := pipeline.BackoffOpts{
		MinRetention: p.config.Retention_,
		Multiplier:   float64(p.config.RetentionExponentMultiplier),
		AttemptNum:   p.config.Retry,
	}

	onError := func(err error) {
		var level zapcore.Level
		if p.config.FatalOnFailedInsert {
			level = zapcore.FatalLevel
		} else {
			level = zapcore.ErrorLevel
		}

		p.logger.Desugar().Log(level, "can't send data to splunk", zap.Error(err),
			zap.Int("retries", p.config.Retry))
	}

	p.batcher = pipeline.NewRetriableBatcher(
		&batcherOpts,
		p.out,
		backoffOpts,
		onError,
	)

	ctx, cancel := context.WithCancel(context.Background())
	p.cancel = cancel

	p.batcher.Start(ctx)
}

func (p *Plugin) Stop() {
	p.batcher.Stop()
	p.cancel()
}

func (p *Plugin) Out(event *pipeline.Event) {
	p.batcher.Add(event)
}

func (p *Plugin) registerMetrics(ctl *metric.Ctl) {
	p.sendErrorMetric = ctl.RegisterCounterVec(
		"output_splunk_send_error",
		"Total splunk send errors",
		"status_code",
	)
}

func (p *Plugin) prepareClient() {
	config := &xhttp.ClientConfig{
		Endpoints:         []string{p.config.Endpoint},
		ConnectionTimeout: p.config.RequestTimeout_,
		AuthHeader:        "Splunk " + p.config.Token,
		TLS: &xhttp.ClientTLSConfig{
			// TODO: make this configuration option and false by default
			InsecureSkipVerify: true,
		},
	}
	if p.config.UseGzip {
		config.GzipCompressionLevel = p.config.GzipCompressionLevel
	}

	var err error
	p.client, err = xhttp.NewClient(config)
	if err != nil {
		p.logger.Fatal("can't create http client", zap.Error(err))
	}
}

func (p *Plugin) out(workerData *pipeline.WorkerData, batch *pipeline.Batch) error {
	if *workerData == nil {
		*workerData = &data{
			outBuf: make([]byte, 0, p.config.BatchSize_*p.avgEventSize),
		}
	}

	data := (*workerData).(*data)
	// handle too much memory consumption
	if cap(data.outBuf) > p.config.BatchSize_*p.avgEventSize {
		data.outBuf = make([]byte, 0, p.config.BatchSize_*p.avgEventSize)
	}

	root := insaneJSON.Spawn()
	outBuf := data.outBuf[:0]

	batch.ForEach(func(event *pipeline.Event) {
		// "event" field is necessary, it always contains full event data
		root.AddField("event").MutateToNode(event.Root.Node)
		// copy data from original event to other fields, like event's "ts" to outbuf's "time"
		for _, cf := range p.copyFieldsPaths {
			fieldVal := event.Root.Dig(cf.fromPath...)
			if fieldVal == nil {
				continue
			}
			pipeline.CreateNestedField(root, cf.toPath).MutateToNode(fieldVal)
		}
		outBuf = root.Encode(outBuf)
		_ = root.DecodeString("{}")
	})
	insaneJSON.Release(root)
	data.outBuf = outBuf

	p.logger.Debugf("trying to send: %s", outBuf)

	code, err := p.client.DoTimeout(http.MethodPost, "", outBuf,
		p.config.RequestTimeout_, parseSplunkError)

	if err != nil {
		p.sendErrorMetric.WithLabelValues(strconv.Itoa(code)).Inc()
		p.logger.Errorf("can't send data to splunk address=%s: %w", p.config.Endpoint, err)

		// skip retries for bad request
		if code == http.StatusBadRequest {
			return nil
		}
	} else {
		p.logger.Debugf("successfully sent: %s", outBuf)
	}

	return err
}

func (p *Plugin) maintenance(_ *pipeline.WorkerData) {}

func parseSplunkError(data []byte) error {
	root, err := insaneJSON.DecodeBytes(data)
	defer insaneJSON.Release(root)
	if err != nil {
		return fmt.Errorf("can't decode response: %w", err)
	}

	code := root.Dig("code")
	if code == nil {
		return fmt.Errorf("invalid response format, expecting json with 'code' field, got: %s", data)
	}

	if code.AsInt() > 0 {
		return fmt.Errorf("error while sending to splunk: %s", data)
	}

	return nil
}<|MERGE_RESOLUTION|>--- conflicted
+++ resolved
@@ -74,39 +74,11 @@
 	outPluginType = "splunk"
 )
 
-<<<<<<< HEAD
-=======
-type gzipCompressionLevel int
-
-const (
-	gzipCompressionLevelDefault gzipCompressionLevel = iota
-	gzipCompressionLevelNo
-	gzipCompressionLevelBestSpeed
-	gzipCompressionLevelBestCompression
-	gzipCompressionLevelHuffmanOnly
-)
-
-func (l gzipCompressionLevel) toFastHTTP() int {
-	switch l {
-	case gzipCompressionLevelNo:
-		return fasthttp.CompressNoCompression
-	case gzipCompressionLevelBestSpeed:
-		return fasthttp.CompressBestSpeed
-	case gzipCompressionLevelBestCompression:
-		return fasthttp.CompressBestCompression
-	case gzipCompressionLevelHuffmanOnly:
-		return fasthttp.CompressHuffmanOnly
-	default:
-		return fasthttp.CompressDefaultCompression
-	}
-}
-
 type copyFieldPaths struct {
 	fromPath []string
 	toPath   []string
 }
 
->>>>>>> cb0b8048
 type Plugin struct {
 	config *Config
 
