// Package splunk is an output plugin that sends events to splunk database.
package splunk

import (
	"context"
	"fmt"
	"net/http"
	"strconv"
	"strings"
	"time"

	"github.com/ozontech/file.d/cfg"
	"github.com/ozontech/file.d/fd"
	"github.com/ozontech/file.d/metric"
	"github.com/ozontech/file.d/pipeline"
	"github.com/ozontech/file.d/xhttp"
	"github.com/prometheus/client_golang/prometheus"
	insaneJSON "github.com/vitkovskii/insane-json"
	"go.uber.org/zap"
	"go.uber.org/zap/zapcore"
)

/*{ introduction
It sends events to splunk.

By default it only stores original event under the "event" key according to the Splunk output format.

If other fields are required it is possible to copy fields values from the original event to the other
fields relative to the output json. Copies are not allowed directly to the root of output event or
"event" field and any of its subfields.

For example, timestamps and service name can be copied to provide additional meta data to the Splunk:

```yaml
copy_fields:
  - from: ts
  	to: time
  - from: service
  	to: fields.service_name
```

Here the plugin will lookup for "ts" and "service" fields in the original event and if they are present
they will be copied to the output json starting on the same level as the "event" key. If the field is not
found in the original event plugin will not populate new field in output json.

In:

```json
{
  "ts":"1723651045",
  "service":"some-service",
  "message":"something happened"
}
```

Out:

```json
{
  "event": {
    "ts":"1723651045",
    "service":"some-service",
    "message":"something happened"
  },
  "time": "1723651045",
  "fields": {
    "service_name": "some-service"
  }
}
```
}*/

const (
	outPluginType = "splunk"
)

type copyFieldPaths struct {
	fromPath []string
	toPath   []string
}

type Plugin struct {
	config *Config

	client *xhttp.Client

	copyFieldsPaths []copyFieldPaths

	logger     *zap.SugaredLogger
	controller pipeline.OutputPluginController

	batcher      *pipeline.RetriableBatcher
	avgEventSize int

	cancel context.CancelFunc

	// plugin metrics
	sendErrorMetric *prometheus.CounterVec
}

type CopyField struct {
	From string `json:"from"`
	To   string `json:"to"`
}

// ! config-params
// ^ config-params
type Config struct {
	// > @3@4@5@6
	// >
	// > A full URI address of splunk HEC endpoint. Format: `http://127.0.0.1:8088/services/collector`.
	Endpoint string `json:"endpoint" required:"true"` // *

	// > @3@4@5@6
	// >
	// > If set, the plugin will use gzip encoding.
	UseGzip bool `json:"use_gzip" default:"false"` // *

	// > @3@4@5@6
	// >
	// > Gzip compression level. Used if `use_gzip=true`.
	GzipCompressionLevel string `json:"gzip_compression_level" default:"default" options:"default|no|best-speed|best-compression|huffman-only"` // *

	// > @3@4@5@6
	// >
	// > Token for an authentication for a HEC endpoint.
	Token string `json:"token" required:"true"` // *

	// > @3@4@5@6
	// >
	// > Keep-alive config.
	// >
	// > `KeepAliveConfig` params:
	// > * `max_idle_conn_duration` - idle keep-alive connections are closed after this duration.
	// > By default idle connections are closed after `10s`.
	// > * `max_conn_duration` - keep-alive connections are closed after this duration.
	// > If set to `0` - connection duration is unlimited.
	// > By default connection duration is unlimited.
	KeepAlive KeepAliveConfig `json:"keep_alive" child:"true"` // *

	// > @3@4@5@6
	// >
	// > How many workers will be instantiated to send batches.
	WorkersCount  cfg.Expression `json:"workers_count" default:"gomaxprocs*4" parse:"expression"` // *
	WorkersCount_ int

	// > @3@4@5@6
	// >
	// > Client timeout when sends requests to HTTP Event Collector.
	RequestTimeout  cfg.Duration `json:"request_timeout" default:"1s" parse:"duration"` // *
	RequestTimeout_ time.Duration

	// > @3@4@5@6
	// >
	// > A maximum quantity of events to pack into one batch.
	BatchSize  cfg.Expression `json:"batch_size" default:"capacity/4" parse:"expression"` // *
	BatchSize_ int

	// > @3@4@5@6
	// >
	// > A minimum size of events in a batch to send.
	// > If both batch_size and batch_size_bytes are set, they will work together.
	BatchSizeBytes  cfg.Expression `json:"batch_size_bytes" default:"0" parse:"expression"` // *
	BatchSizeBytes_ int

	// > @3@4@5@6
	// >
	// > After this timeout the batch will be sent even if batch isn't completed.
	BatchFlushTimeout  cfg.Duration `json:"batch_flush_timeout" default:"200ms" parse:"duration"` // *
	BatchFlushTimeout_ time.Duration

	// > @3@4@5@6
	// >
	// > Retries of insertion. If File.d cannot insert for this number of attempts,
	// > File.d will fall with non-zero exit code or skip message (see fatal_on_failed_insert).
	Retry int `json:"retry" default:"10"` // *

	// > @3@4@5@6
	// >
	// > After an insert error, fall with a non-zero exit code or not
	// > **Experimental feature**
	FatalOnFailedInsert bool `json:"fatal_on_failed_insert" default:"false"` // *

	// > @3@4@5@6
	// >
	// > Retention milliseconds for retry to DB.
	Retention  cfg.Duration `json:"retention" default:"1s" parse:"duration"` // *
	Retention_ time.Duration

	// > @3@4@5@6
	// >
	// > Multiplier for exponential increase of retention between retries
	RetentionExponentMultiplier int `json:"retention_exponentially_multiplier" default:"2"` // *

	// > @3@4@5@6
	// >
	// > List of field paths copy `from` field in original event `to` field in output json.
	// > To fields paths are relative to output json - one level higher since original
	// > event is stored under the "event" key. Supports nested fields in both from and to.
	// > Supports copying whole original event, but does not allow to copy directly to the output root
	// > or the "event" key with any of its subkeys.
	CopyFields []CopyField `json:"copy_fields" slice:"true"` // *
}

type KeepAliveConfig struct {
	// Idle keep-alive connections are closed after this duration.
	MaxIdleConnDuration  cfg.Duration `json:"max_idle_conn_duration" parse:"duration" default:"10s"`
	MaxIdleConnDuration_ time.Duration

	// Keep-alive connections are closed after this duration.
	MaxConnDuration  cfg.Duration `json:"max_conn_duration" parse:"duration" default:"0"`
	MaxConnDuration_ time.Duration
}

type data struct {
	outBuf []byte
}

func init() {
	fd.DefaultPluginRegistry.RegisterOutput(&pipeline.PluginStaticInfo{
		Type:    outPluginType,
		Factory: Factory,
	})
}

func Factory() (pipeline.AnyPlugin, pipeline.AnyConfig) {
	return &Plugin{}, &Config{}
}

func (p *Plugin) Start(config pipeline.AnyConfig, params *pipeline.OutputPluginParams) {
	p.controller = params.Controller
	p.logger = params.Logger
	p.avgEventSize = params.PipelineSettings.AvgEventSize
	p.config = config.(*Config)
	p.registerMetrics(params.MetricCtl)
	p.prepareClient()

	for _, cf := range p.config.CopyFields {
		if cf.To == "" {
			p.logger.Error("copies to the root are not allowed")
			continue
		}
		if cf.To == "event" || strings.HasPrefix(cf.To, "event.") {
			p.logger.Error("copies to the `event` field or any of its subfields are not allowed")
			continue
		}
		cf := copyFieldPaths{
			fromPath: cfg.ParseFieldSelector(cf.From),
			toPath:   cfg.ParseFieldSelector(cf.To),
		}
		p.copyFieldsPaths = append(p.copyFieldsPaths, cf)
	}

	batcherOpts := pipeline.BatcherOptions{
		PipelineName:   params.PipelineName,
		OutputType:     outPluginType,
		MaintenanceFn:  p.maintenance,
		Controller:     p.controller,
		Workers:        p.config.WorkersCount_,
		BatchSizeCount: p.config.BatchSize_,
		BatchSizeBytes: p.config.BatchSizeBytes_,
		FlushTimeout:   p.config.BatchFlushTimeout_,
		MetricCtl:      params.MetricCtl,
	}

	backoffOpts := pipeline.BackoffOpts{
		MinRetention: p.config.Retention_,
		Multiplier:   float64(p.config.RetentionExponentMultiplier),
		AttemptNum:   p.config.Retry,
	}

	onError := func(err error) {
		var level zapcore.Level
		if p.config.FatalOnFailedInsert {
			level = zapcore.FatalLevel
		} else {
			level = zapcore.ErrorLevel
		}

		p.logger.Desugar().Log(level, "can't send data to splunk", zap.Error(err),
			zap.Int("retries", p.config.Retry))
	}

	p.batcher = pipeline.NewRetriableBatcher(
		&batcherOpts,
		p.out,
		backoffOpts,
		onError,
	)

	ctx, cancel := context.WithCancel(context.Background())
	p.cancel = cancel

	p.batcher.Start(ctx)
}

func (p *Plugin) Stop() {
	p.batcher.Stop()
	p.cancel()
}

func (p *Plugin) Out(event *pipeline.Event) {
	p.batcher.Add(event)
}

func (p *Plugin) registerMetrics(ctl *metric.Ctl) {
	p.sendErrorMetric = ctl.RegisterCounterVec(
		"output_splunk_send_error",
		"Total splunk send errors",
		"status_code",
	)
}

func (p *Plugin) prepareClient() {
<<<<<<< HEAD
	config := &xhttp.ClientConfig{
		Endpoints:         []string{p.config.Endpoint},
		ConnectionTimeout: p.config.RequestTimeout_,
		AuthHeader:        "Splunk " + p.config.Token,
		TLS: &xhttp.ClientTLSConfig{
=======
	p.client = &fasthttp.Client{
		ReadTimeout:  p.config.RequestTimeout_,
		WriteTimeout: p.config.RequestTimeout_,

		MaxIdleConnDuration: p.config.KeepAlive.MaxIdleConnDuration_,
		MaxConnDuration:     p.config.KeepAlive.MaxConnDuration_,

		TLSConfig: &tls.Config{
>>>>>>> cfa0fd23
			// TODO: make this configuration option and false by default
			InsecureSkipVerify: true,
		},
	}
	if p.config.UseGzip {
		config.GzipCompressionLevel = p.config.GzipCompressionLevel
	}

	var err error
	p.client, err = xhttp.NewClient(config)
	if err != nil {
		p.logger.Fatal("can't create http client", zap.Error(err))
	}
}

func (p *Plugin) out(workerData *pipeline.WorkerData, batch *pipeline.Batch) error {
	if *workerData == nil {
		*workerData = &data{
			outBuf: make([]byte, 0, p.config.BatchSize_*p.avgEventSize),
		}
	}

	data := (*workerData).(*data)
	// handle too much memory consumption
	if cap(data.outBuf) > p.config.BatchSize_*p.avgEventSize {
		data.outBuf = make([]byte, 0, p.config.BatchSize_*p.avgEventSize)
	}

	root := insaneJSON.Spawn()
	outBuf := data.outBuf[:0]

	batch.ForEach(func(event *pipeline.Event) {
		// "event" field is necessary, it always contains full event data
		root.AddField("event").MutateToNode(event.Root.Node)
		// copy data from original event to other fields, like event's "ts" to outbuf's "time"
		for _, cf := range p.copyFieldsPaths {
			fieldVal := event.Root.Dig(cf.fromPath...)
			if fieldVal == nil {
				continue
			}
			pipeline.CreateNestedField(root, cf.toPath).MutateToNode(fieldVal)
		}
		outBuf = root.Encode(outBuf)
		_ = root.DecodeString("{}")
	})
	insaneJSON.Release(root)
	data.outBuf = outBuf

	p.logger.Debugf("trying to send: %s", outBuf)

	code, err := p.client.DoTimeout(http.MethodPost, "", outBuf,
		p.config.RequestTimeout_, parseSplunkError)

	if err != nil {
		p.sendErrorMetric.WithLabelValues(strconv.Itoa(code)).Inc()
		p.logger.Errorf("can't send data to splunk address=%s: %s", p.config.Endpoint, err.Error())

		// skip retries for bad request
		if code == http.StatusBadRequest {
			return nil
		}
	} else {
		p.logger.Debugf("successfully sent: %s", outBuf)
	}

	return err
}

func (p *Plugin) maintenance(_ *pipeline.WorkerData) {}

func parseSplunkError(data []byte) error {
	root, err := insaneJSON.DecodeBytes(data)
	defer insaneJSON.Release(root)
	if err != nil {
		return fmt.Errorf("can't decode response: %w", err)
	}

	code := root.Dig("code")
	if code == nil {
		return fmt.Errorf("invalid response format, expecting json with 'code' field, got: %s", data)
	}

	if code.AsInt() > 0 {
		return fmt.Errorf("error while sending to splunk: %s", data)
	}

	return nil
}<|MERGE_RESOLUTION|>--- conflicted
+++ resolved
@@ -312,22 +312,15 @@
 }
 
 func (p *Plugin) prepareClient() {
-<<<<<<< HEAD
 	config := &xhttp.ClientConfig{
 		Endpoints:         []string{p.config.Endpoint},
 		ConnectionTimeout: p.config.RequestTimeout_,
 		AuthHeader:        "Splunk " + p.config.Token,
+		KeepAlive: &xhttp.ClientKeepAliveConfig{
+			MaxConnDuration:     p.config.KeepAlive.MaxConnDuration_,
+			MaxIdleConnDuration: p.config.KeepAlive.MaxIdleConnDuration_,
+		},
 		TLS: &xhttp.ClientTLSConfig{
-=======
-	p.client = &fasthttp.Client{
-		ReadTimeout:  p.config.RequestTimeout_,
-		WriteTimeout: p.config.RequestTimeout_,
-
-		MaxIdleConnDuration: p.config.KeepAlive.MaxIdleConnDuration_,
-		MaxConnDuration:     p.config.KeepAlive.MaxConnDuration_,
-
-		TLSConfig: &tls.Config{
->>>>>>> cfa0fd23
 			// TODO: make this configuration option and false by default
 			InsecureSkipVerify: true,
 		},
