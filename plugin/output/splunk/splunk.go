--- conflicted
+++ resolved
@@ -166,34 +166,18 @@
 	insaneJSON.Release(root)
 	data.outBuf = outBuf
 
-<<<<<<< HEAD
+	p.logger.Debugf("Trying to send: %s", outBuf)
 	_ = backoff.Retry(func() error {
 		sendErr := p.send(outBuf)
 		if sendErr != nil {
 			stats.GetCounter(subsystemName, sendErrorCounter).Inc()
 			p.logger.Errorf("can't send data to splunk address=%s: %s", p.config.Endpoint, sendErr.Error())
-=======
-	p.logger.Debugf("Trying to send: %s", outBuf)
-
-	for {
-		err := p.send(outBuf)
-		if err != nil {
-			stats.GetCounter(subsystemName, sendErrorCounter).Inc()
-			p.logger.Errorf("Can't send data to splunk address=%s: %s", p.config.Endpoint, err.Error())
-			time.Sleep(time.Second)
->>>>>>> 87421919
 
 			return sendErr
 		}
-<<<<<<< HEAD
 		return nil
 	}, p.backoff)
-=======
-
-		break
-	}
 	p.logger.Debugf("Successfully sent: %s", outBuf)
->>>>>>> 87421919
 }
 
 func (p *Plugin) maintenance(workerData *pipeline.WorkerData) {}
