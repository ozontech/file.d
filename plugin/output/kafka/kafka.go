--- conflicted
+++ resolved
@@ -38,11 +38,7 @@
 	batcher  *pipeline.Batcher
 
 	// plugin metrics
-<<<<<<< HEAD
 	sendErrorMetric prometheus.Counter
-=======
-	sendErrorMetric *prometheus.CounterVec
->>>>>>> 556778f5
 }
 
 // ! config-params
