package postgres

import (
	"context"
	"errors"
	"fmt"
	"strconv"
	"time"

	sq "github.com/Masterminds/squirrel"
<<<<<<< HEAD
	"github.com/cenkalti/backoff/v4"
	"github.com/jackc/pgconn"
=======
	"github.com/jackc/pgx/v4"
>>>>>>> 87421919
	"github.com/jackc/pgx/v4/pgxpool"
	"github.com/ozontech/file.d/cfg"
	"github.com/ozontech/file.d/consts"
	"github.com/ozontech/file.d/fd"
	"github.com/ozontech/file.d/pipeline"
	"github.com/ozontech/file.d/stats"
	insaneJSON "github.com/vitkovskii/insane-json"
	"go.uber.org/zap"
)

/*{ introduction
It sends the event batches to postgres db using pgx.
}*/

var (
	ErrEventDoesntHaveField   = errors.New("event doesn't have field")
	ErrEventFieldHasWrongType = errors.New("event field has wrong type")
)

type PgxIface interface {
	Query(ctx context.Context, sql string, args ...interface{}) (pgx.Rows, error)
	Close()
}

const (
	outPluginType = "postgres"
	subsystemName = "output_postgres"

	// required for PgBouncers that doesn't support prepared statements.
	preferSimpleProtocol = pgx.QuerySimpleProtocol(true)

	// metrics
	discardedEventCounter  = "event_discarded"
	duplicatedEventCounter = "event_duplicated"
)

type pgType int

const (
	// minimum required types for now.
	unknownType pgType = iota
	pgString
	pgInt
	pgTimestamp
)

const (
	colTypeInt       = "int"
	colTypeString    = "string"
	colTypeTimestamp = "timestamp"
)

type Plugin struct {
	controller pipeline.OutputPluginController
	logger     *zap.SugaredLogger
	config     *Config
	batcher    *pipeline.Batcher
	ctx        context.Context
	cancelFunc context.CancelFunc

	backoff      backoff.BackOff
	queryBuilder PgQueryBuilder
	pool         PgxIface
}

type ConfigColumn struct {
	Name       string `json:"name" required:"true"`
	ColumnType string `json:"type" required:"true" options:"int|string|bool|timestamp"`
	Unique     bool   `json:"unique" default:"false"`
}

//! config-params
//^ config-params
type Config struct {
	//> @3@4@5@6
	//>
	//> In strict mode file.d will crash on events without required columns.
	// Otherwise events will be discarded.
	Strict bool `json:"strict" default:"false"` //*

	//> @3@4@5@6
	//>
	//> DB host.
	Host string `json:"host" required:"true"` //*

	//> @3@4@5@6
	//>
	//> Db port.
	Port uint16 `json:"port" required:"true"` //*

	//> @3@4@5@6
	//>
	//> Dbname in pg.
	DBName string `json:"dbname" required:"true"` //*

	//> @3@4@5@6
	//>
	//> Pg user name.
	Username string `json:"user" required:"true"` //*

	//> @3@4@5@6
	//>
	//> Pg user pass.
	Pass string `json:"password" required:"true"` //*

	//> @3@4@5@6
	//>
	//> Pg target table.
	Table string `json:"table" required:"true"` //*

	//> @3@4@5@6
	//>
	//> Array of DB columns. Each column have:
	//> name, type (int, string, timestamp - which int that will be converted to timestamptz of rfc3339)
	//> and nullable options.
	Columns []ConfigColumn `json:"columns" required:"true" slice:"true"` //*

	//> @3@4@5@6
	//>
	//> Retries of insertion.
	Retry int `json:"retry" default:"3"` //*

	//> @3@4@5@6
	//>
	//> Retention milliseconds for retry to DB.
	Retention  cfg.Duration `json:"retention" default:"50ms" parse:"duration"` //*
	Retention_ time.Duration

	//> @3@4@5@6
	//>
	//> Timeout for DB requests in milliseconds.
	DBRequestTimeout  cfg.Duration `json:"db_request_timeout" default:"3000ms" parse:"duration"` //*
	DBRequestTimeout_ time.Duration

	//> @3@4@5@6
	//>
	//> Timeout for DB health check.
	DBHealthCheckPeriod  cfg.Duration `json:"db_health_check_period" default:"60s" parse:"duration"` //*
	DBHealthCheckPeriod_ time.Duration

	//> @3@4@5@6
	//>
	//> How much workers will be instantiated to send batches.
	WorkersCount  cfg.Expression `json:"workers_count" default:"gomaxprocs*4" parse:"expression"` //*
	WorkersCount_ int

	//> @3@4@5@6
	//>
	//> Maximum quantity of events to pack into one batch.
	BatchSize cfg.Expression `json:"batch_size" default:"capacity/4"  parse:"expression"` //*
	//BatchSize  cfg.Expression `json:"batch_size" default:"capacity/4" parse:"expression"` //*
	BatchSize_ int

	//> @3@4@5@6
	//>
	//> After this timeout batch will be sent even if batch isn't completed.
	BatchFlushTimeout  cfg.Duration `json:"batch_flush_timeout" default:"200ms" parse:"duration"` //*
	BatchFlushTimeout_ time.Duration
}

func init() {
	fd.DefaultPluginRegistry.RegisterOutput(&pipeline.PluginStaticInfo{
		Type:    outPluginType,
		Factory: Factory,
	})
}

func Factory() (pipeline.AnyPlugin, pipeline.AnyConfig) {
	return &Plugin{}, &Config{}
}

func (p *Plugin) registerPluginMetrics() {
	stats.RegisterCounter(&stats.MetricDesc{
		Name:      discardedEventCounter,
		Subsystem: subsystemName,
		Help:      "Total pgsql discarded messages",
	})
	stats.RegisterCounter(&stats.MetricDesc{
		Name:      duplicatedEventCounter,
		Subsystem: subsystemName,
		Help:      "Total pgsql duplicated messages",
	})
}

func (p *Plugin) Start(config pipeline.AnyConfig, params *pipeline.OutputPluginParams) {
	p.controller = params.Controller
	p.logger = params.Logger
	p.config = config.(*Config)
	p.ctx = context.Background()
	if len(p.config.Columns) == 0 {
		p.logger.Fatal("Can't start plugin, no fields in config")
	}

	if p.config.Retry < 1 {
		p.logger.Fatal("'retry' can't be <1")
	}
	if p.config.Retention_ < 1 {
		p.logger.Fatal("'renetion' can't be <1")
	}
	if p.config.DBRequestTimeout_ < 1 {
		p.logger.Fatal("'db_request_timeout' can't be <1")
	}
	if p.config.DBHealthCheckPeriod_ < 1 {
		p.logger.Fatal("'db_health_check_period' can't be <1")
	}

	p.registerPluginMetrics()
	queryBuilder, err := NewQueryBuilder(p.config.Columns, p.config.Table)
	if err != nil {
		p.logger.Fatal(err)
	}
	p.queryBuilder = queryBuilder

	cfgString := fmt.Sprintf("user=%s password=%s host=%s port=%d dbname=%s pool_max_conns=1",
		p.config.Username,
		p.config.Pass,
		p.config.Host,
		p.config.Port,
		p.config.DBName)

	cfg, err := pgxpool.ParseConfig(cfgString)
	if err != nil {
		p.logger.Fatalf("can't create pgsql config: %v", err)
	}
	cfg.LazyConnect = false

	cfg.HealthCheckPeriod = p.config.DBHealthCheckPeriod_

	pool, err := pgxpool.ConnectConfig(p.ctx, cfg)
	if err != nil {
		p.logger.Fatalf("can't create pgsql pool: %v", err)
	}
	p.pool = pool

	stdBackoff := backoff.NewExponentialBackOff()
	stdBackoff.Multiplier = consts.ExpBackoffDefaultMultiplier
	stdBackoff.RandomizationFactor = consts.ExpBackoffDefaultRndFactor
	stdBackoff.InitialInterval = p.config.Retention_
	stdBackoff.MaxInterval = p.config.Retention_ * 2

	ctxBackoff := backoff.WithContext(stdBackoff, p.ctx)
	expBackoff := backoff.WithMaxRetries(ctxBackoff, uint64(p.config.Retry))

	p.backoff = expBackoff

	p.batcher = pipeline.NewBatcher(
		params.PipelineName,
		outPluginType,
		p.out,
		nil,
		p.controller,
		p.config.WorkersCount_,
		p.config.BatchSize_,
		p.config.BatchFlushTimeout_,
		0,
	)

	ctx, cancel := context.WithCancel(context.Background())
	p.ctx = ctx
	p.cancelFunc = cancel

	p.batcher.Start(ctx)
}

func (p *Plugin) Stop() {
	p.cancelFunc()
	p.batcher.Stop()
	p.pool.Close()
}

func (p *Plugin) Out(event *pipeline.Event) {
	p.batcher.Add(event)
}

func (p *Plugin) out(_ *pipeline.WorkerData, batch *pipeline.Batch) {
	// _ *pipeline.WorkerData - doesn't required in this plugin, we can't parse
	// events for uniques through bytes.
	builder := p.queryBuilder.GetInsertBuilder()
	pgFields := p.queryBuilder.GetPgFields()
	uniqFields := p.queryBuilder.GetUniqueFields()

	// Deduplicate events, pg can't do upsert with duplication.
	uniqueEventsMap := make(map[string]struct{}, len(batch.Events))

	for _, event := range batch.Events {
		fieldValues, uniqueID, err := p.processEvent(event, pgFields, uniqFields)
		if err != nil {
			if errors.Is(err, ErrEventDoesntHaveField) {
				stats.GetCounter(subsystemName, discardedEventCounter).Inc()
				if p.config.Strict {
					p.logger.Fatal(err)
				}
				p.logger.Error(err)
			} else if errors.Is(err, ErrEventFieldHasWrongType) {
				stats.GetCounter(subsystemName, discardedEventCounter).Inc()
				if p.config.Strict {
					p.logger.Fatal(err)
				}
				p.logger.Error(err)
			} else if err != nil { // protection from foolproof.
				p.logger.Fatalf("undefined error: %w", err)
			}

			continue
		}

		// passes here only if event valid.
		if _, ok := uniqueEventsMap[uniqueID]; ok {
			stats.GetCounter(subsystemName, duplicatedEventCounter).Inc()
			p.logger.Infof("event duplicated. Fields: %v, values: %v", pgFields, fieldValues)
		} else {
			uniqueEventsMap[uniqueID] = struct{}{}
			builder = builder.Values(fieldValues...)
		}
	}

	builder = builder.Suffix(p.queryBuilder.GetPostfix()).PlaceholderFormat(sq.Dollar)

	// no valid events passed.
	if len(uniqueEventsMap) == 0 {
		return
	}

	query, args, err := builder.ToSql()
	if err != nil {
		p.logger.Fatalf("Invalid SQL. query: %s, args: %v, err: %v", query, args, err)
	}

<<<<<<< HEAD
=======
	var argsSliceInterface []interface{} = make([]interface{}, len(args)+1)

	argsSliceInterface[0] = preferSimpleProtocol
	for i := 1; i < len(args)+1; i++ {
		argsSliceInterface[i] = args[i-1]
	}

	var ctx context.Context
	var cancel context.CancelFunc
	var outErr error
>>>>>>> 87421919
	// Insert into pg with retry.
	err = backoff.Retry(func() error {
		ctx, cancel := context.WithTimeout(p.ctx, p.config.DBRequestTimeout_)
		defer cancel()

		p.logger.Info(query, args)
		rows, err := p.pool.Query(ctx, query, argsSliceInterface...)
		defer func() {
			rows.Close()
		}()
		if err != nil {
<<<<<<< HEAD
			p.logger.Infof("pgCommResult: %v, err: %s", pgCommResult, err.Error())
=======
			outErr = err
			p.logger.Infof("rows: %v, err: %s", rows, err.Error())
			cancel()
			time.Sleep(p.config.Retention_)
			continue
		} else {
			outErr = nil
			break
		}
	}
	cancel()
>>>>>>> 87421919

			return err
		}
		return nil
	}, p.backoff)
	if err != nil {
		p.pool.Close()
		p.logger.Fatalf("Failed insert into %s. query: %s, args: %v, err: %v", p.config.Table, query, args, err)
	}
}

func (p *Plugin) processEvent(event *pipeline.Event, pgFields []column, uniqueFields map[string]pgType) (fieldValues []interface{}, uniqueID string, err error) {
	fieldValues = make([]interface{}, 0, len(pgFields))
	uniqueID = ""

	for _, field := range pgFields {
		fieldNode, err := event.Root.DigStrict(field.Name)
		if err != nil {
			return nil, "", fmt.Errorf("%w. required field %s", ErrEventDoesntHaveField, field.Name)
		}

		lVal, err := p.addFieldToValues(field, fieldNode)
		if err != nil {
			return nil, "", err
		}

		fieldValues = append(fieldValues, lVal)

		if _, ok := uniqueFields[field.Name]; ok {
			if field.ColType == pgInt || field.ColType == pgTimestamp {
				uniqueID += strconv.Itoa(lVal.(int))
			} else {
				uniqueID += lVal.(string)
			}
		}
	}

	return fieldValues, uniqueID, nil
}

func (p *Plugin) addFieldToValues(field column, sNode *insaneJSON.StrictNode) (interface{}, error) {
	switch field.ColType {
	case pgString:
		lVal, err := sNode.AsString()
		if err != nil {
			return nil, fmt.Errorf("%w, can't get %s as string, err: %s", ErrEventFieldHasWrongType, field.Name, err.Error())
		}
		return lVal, nil
	case pgInt:
		lVal, err := sNode.AsInt()
		if err != nil {
			return nil, fmt.Errorf("%w, can't get %s as int, err: %s", ErrEventFieldHasWrongType, field.Name, err.Error())
		}
		return lVal, nil
	case pgTimestamp:
		tint, err := sNode.AsInt()
		if err != nil {
			return nil, fmt.Errorf("%w, can't get %s as timestamp, err: %s", ErrEventFieldHasWrongType, field.Name, err.Error())
		}
		return time.Unix(int64(tint), 0).Format(time.RFC3339), nil
	case unknownType:
		fallthrough
	default:
		return nil, fmt.Errorf("%w, undefined col type: %d, col name: %s", ErrEventFieldHasWrongType, field.ColType, field.Name)
	}
}<|MERGE_RESOLUTION|>--- conflicted
+++ resolved
@@ -8,12 +8,8 @@
 	"time"
 
 	sq "github.com/Masterminds/squirrel"
-<<<<<<< HEAD
 	"github.com/cenkalti/backoff/v4"
-	"github.com/jackc/pgconn"
-=======
 	"github.com/jackc/pgx/v4"
->>>>>>> 87421919
 	"github.com/jackc/pgx/v4/pgxpool"
 	"github.com/ozontech/file.d/cfg"
 	"github.com/ozontech/file.d/consts"
@@ -145,6 +141,7 @@
 	//> @3@4@5@6
 	//>
 	//> Timeout for DB requests in milliseconds.
+	//> Timeouts can differ due using exponential backoff.
 	DBRequestTimeout  cfg.Duration `json:"db_request_timeout" default:"3000ms" parse:"duration"` //*
 	DBRequestTimeout_ time.Duration
 
@@ -342,8 +339,6 @@
 		p.logger.Fatalf("Invalid SQL. query: %s, args: %v, err: %v", query, args, err)
 	}
 
-<<<<<<< HEAD
-=======
 	var argsSliceInterface []interface{} = make([]interface{}, len(args)+1)
 
 	argsSliceInterface[0] = preferSimpleProtocol
@@ -351,10 +346,6 @@
 		argsSliceInterface[i] = args[i-1]
 	}
 
-	var ctx context.Context
-	var cancel context.CancelFunc
-	var outErr error
->>>>>>> 87421919
 	// Insert into pg with retry.
 	err = backoff.Retry(func() error {
 		ctx, cancel := context.WithTimeout(p.ctx, p.config.DBRequestTimeout_)
@@ -366,22 +357,7 @@
 			rows.Close()
 		}()
 		if err != nil {
-<<<<<<< HEAD
-			p.logger.Infof("pgCommResult: %v, err: %s", pgCommResult, err.Error())
-=======
-			outErr = err
 			p.logger.Infof("rows: %v, err: %s", rows, err.Error())
-			cancel()
-			time.Sleep(p.config.Retention_)
-			continue
-		} else {
-			outErr = nil
-			break
-		}
-	}
-	cancel()
->>>>>>> 87421919
-
 			return err
 		}
 		return nil
