--- conflicted
+++ resolved
@@ -335,15 +335,9 @@
 			p.logger.Infof("rows: %v, err: %s", rows, err.Error())
 			return err
 		}
-<<<<<<< HEAD
 		return nil
 	}, p.backoff)
 	if err != nil {
-=======
-	}
-
-	if outErr != nil {
->>>>>>> 51de817d
 		p.pool.Close()
 		p.logger.Fatalf("Failed insert into %s. query: %s, args: %v, err: %v", p.config.Table, query, args, err)
 	}
