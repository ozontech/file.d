package elasticsearch

import (
	"context"
	"encoding/base64"
	"fmt"
	"math/rand"
	"net/http"
	"sync"
	"time"

	"github.com/ozontech/file.d/cfg"
	"github.com/ozontech/file.d/fd"
	"github.com/ozontech/file.d/logger"
	"github.com/ozontech/file.d/metric"
	"github.com/ozontech/file.d/pipeline"
	"github.com/ozontech/file.d/xtls"
	"github.com/prometheus/client_golang/prometheus"
	"github.com/valyala/fasthttp"
	insaneJSON "github.com/vitkovskii/insane-json"
	"go.uber.org/zap"
)

/*{ introduction
It sends events into Elasticsearch. It uses `_bulk` API to send events in batches.
If a network error occurs, the batch will infinitely try to be delivered to the random endpoint.
}*/

const (
	outPluginType     = "elasticsearch"
	NDJSONContentType = "application/x-ndjson"
	retryDelay        = time.Second
)

var (
	strAuthorization = []byte(fasthttp.HeaderAuthorization)
)

type Plugin struct {
	logger       *zap.Logger
	client       *fasthttp.Client
	endpoints    []*fasthttp.URI
	cancel       context.CancelFunc
	config       *Config
	authHeader   []byte
	avgEventSize int
	time         string
	headerPrefix string
	batcher      *pipeline.Batcher
	controller   pipeline.OutputPluginController
	mu           *sync.Mutex

	// plugin metrics
<<<<<<< HEAD
	sendErrorMetric      prometheus.Counter
=======

	sendErrorMetric      *prometheus.CounterVec
>>>>>>> 43aa597f
	indexingErrorsMetric prometheus.Counter
}

// ! config-params
// ^ config-params
type Config struct {
	// > @3@4@5@6
	// >
	// > The list of elasticsearch endpoints in the following format: `SCHEMA://HOST:PORT`
	Endpoints []string `json:"endpoints"  required:"true"` // *

	// > @3@4@5@6
	// >
	// > Username for HTTP Basic Authentication.
	Username string `json:"username"` // *

	// > @3@4@5@6
	// >
	// > Password for HTTP Basic Authentication.
	Password string `json:"password"` // *

	// > @3@4@5@6
	// >
	// > Base64-encoded token for authorization; if set, overrides username/password.
	APIKey string `json:"api_key"` // *

	// > @3@4@5@6
	// > Path or content of a PEM-encoded CA file.
	CACert string `json:"ca_cert"` // *

	// > @3@4@5@6
	// >
	// > It defines the pattern of elasticsearch index name. Use `%` character as a placeholder. Use `index_values` to define values for the replacement.
	// > E.g. if `index_format="my-index-%-%"` and `index_values="service,@@time"` and event is `{"service"="my-service"}`
	// > then index for that event will be `my-index-my-service-2020-01-05`. First `%` replaced with `service` field of the event and the second
	// > replaced with current time(see `time_format` option)
	IndexFormat string `json:"index_format" default:"file-d-%"` // *

	// > @3@4@5@6
	// >
	// > A comma-separated list of event fields which will be used for replacement `index_format`.
	// > There is a special field `@@time` which equals the current time. Use the `time_format` to define a time format.
	// > E.g. `[service, @@time]`
	IndexValues []string `json:"index_values" default:"[@time]" slice:"true"` // *

	// > @3@4@5@6
	// >
	// > The time format pattern to use as value for the `@@time` placeholder.
	// > > Check out [func Parse doc](https://golang.org/pkg/time/#Parse) for details.
	TimeFormat string `json:"time_format" default:"2006-01-02"` // *

	// > @3@4@5@6
	// >
	// > It defines how much time to wait for the connection.
	ConnectionTimeout  cfg.Duration `json:"connection_timeout" default:"5s" parse:"duration"` // *
	ConnectionTimeout_ time.Duration

	// > @3@4@5@6
	// >
	// > It defines how many workers will be instantiated to send batches.
	WorkersCount  cfg.Expression `json:"workers_count" default:"gomaxprocs*4" parse:"expression"` // *
	WorkersCount_ int

	// > @3@4@5@6
	// >
	// > A maximum quantity of events to pack into one batch.
	BatchSize  cfg.Expression `json:"batch_size" default:"capacity/4"  parse:"expression"` // *
	BatchSize_ int

	// > @3@4@5@6
	// >
	// > A minimum size of events in a batch to send.
	// > If both batch_size and batch_size_bytes are set, they will work together.
	BatchSizeBytes  cfg.Expression `json:"batch_size_bytes" default:"0" parse:"expression"` // *
	BatchSizeBytes_ int

	// > @3@4@5@6
	// >
	// > After this timeout batch will be sent even if batch isn't full.
	BatchFlushTimeout  cfg.Duration `json:"batch_flush_timeout" default:"200ms" parse:"duration"` // *
	BatchFlushTimeout_ time.Duration

	// > @3@4@5@6
	// >
	// > Operation type to be used in batch requests. It can be `index` or `create`. Default is `index`.
	// > > Check out [_bulk API doc](https://www.elastic.co/guide/en/elasticsearch/reference/current/docs-bulk.html) for details.
	BatchOpType string `json:"batch_op_type" default:"index" options:"index|create"` // *
}

type data struct {
	outBuf []byte
}

func init() {
	fd.DefaultPluginRegistry.RegisterOutput(&pipeline.PluginStaticInfo{
		Type:    outPluginType,
		Factory: Factory,
	})
}

func Factory() (pipeline.AnyPlugin, pipeline.AnyConfig) {
	return &Plugin{}, &Config{}
}

func (p *Plugin) Start(config pipeline.AnyConfig, params *pipeline.OutputPluginParams) {
	p.controller = params.Controller
	p.logger = params.Logger.Desugar()
	p.avgEventSize = params.PipelineSettings.AvgEventSize
	p.config = config.(*Config)
	p.registerMetrics(params.MetricCtl)
	p.mu = &sync.Mutex{}
	p.headerPrefix = `{"` + p.config.BatchOpType + `":{"_index":"`

	if len(p.config.IndexValues) == 0 {
		p.config.IndexValues = append(p.config.IndexValues, "@time")
	}

	for _, endpoint := range p.config.Endpoints {
		if endpoint[len(endpoint)-1] == '/' {
			endpoint = endpoint[:len(endpoint)-1]
		}

		uri := &fasthttp.URI{}
		if err := uri.Parse(nil, []byte(endpoint+"/_bulk?_source=false")); err != nil {
			logger.Fatalf("can't parse ES endpoint %s: %s", endpoint, err.Error())
		}

		p.endpoints = append(p.endpoints, uri)
	}

	p.client = &fasthttp.Client{
		ReadTimeout:     p.config.ConnectionTimeout_ * 2,
		WriteTimeout:    p.config.ConnectionTimeout_ * 2,
		MaxConnDuration: time.Minute * 5,
	}

	if p.config.CACert != "" {
		b := xtls.NewConfigBuilder()
		err := b.AppendCARoot(p.config.CACert)
		if err != nil {
			p.logger.Fatal("can't append CA root", zap.Error(err))
		}

		p.client.TLSConfig = b.Build()
	}

	p.authHeader = p.getAuthHeader()

	p.maintenance(nil)

	p.logger.Info("starting batcher", zap.Duration("timeout", p.config.BatchFlushTimeout_))
	p.batcher = pipeline.NewBatcher(pipeline.BatcherOptions{
		PipelineName:        params.PipelineName,
		OutputType:          outPluginType,
		OutFn:               p.out,
		MaintenanceFn:       p.maintenance,
		Controller:          p.controller,
		Workers:             p.config.WorkersCount_,
		BatchSizeCount:      p.config.BatchSize_,
		BatchSizeBytes:      p.config.BatchSizeBytes_,
		FlushTimeout:        p.config.BatchFlushTimeout_,
		MaintenanceInterval: time.Minute,
		MetricCtl:           params.MetricCtl,
	})

	ctx, cancel := context.WithCancel(context.Background())
	p.cancel = cancel

	p.batcher.Start(ctx)
}

func (p *Plugin) Stop() {
	p.batcher.Stop()
	p.cancel()
}

func (p *Plugin) Out(event *pipeline.Event) {
	p.batcher.Add(event)
}

func (p *Plugin) registerMetrics(ctl *metric.Ctl) {
	p.sendErrorMetric = ctl.RegisterCounter("output_elasticsearch_send_error", "Total elasticsearch send errors")
	p.indexingErrorsMetric = ctl.RegisterCounter("output_elasticsearch_index_error", "Number of elasticsearch indexing errors").WithLabelValues()
}

func (p *Plugin) out(workerData *pipeline.WorkerData, batch *pipeline.Batch) {
	if *workerData == nil {
		*workerData = &data{
			outBuf: make([]byte, 0, p.config.BatchSize_*p.avgEventSize),
		}
	}

	data := (*workerData).(*data)
	// handle too much memory consumption
	if cap(data.outBuf) > p.config.BatchSize_*p.avgEventSize {
		data.outBuf = make([]byte, 0, p.config.BatchSize_*p.avgEventSize)
	}

	data.outBuf = data.outBuf[:0]
	batch.ForEach(func(event *pipeline.Event) {
		data.outBuf = p.appendEvent(data.outBuf, event)
	})

	for {
		if err := p.send(data.outBuf); err != nil {
<<<<<<< HEAD
			p.sendErrorMetric.Inc()
			p.logger.Errorf("can't send to the elastic, will try other endpoint: %s", err.Error())
=======
			p.sendErrorMetric.WithLabelValues().Inc()
			p.logger.Error("can't send to the elastic, will try other endpoint", zap.Error(err))
>>>>>>> 43aa597f
		} else {
			break
		}
	}
}

func (p *Plugin) send(body []byte) error {
	req := fasthttp.AcquireRequest()
	defer fasthttp.ReleaseRequest(req)
	resp := fasthttp.AcquireResponse()
	defer fasthttp.ReleaseResponse(resp)

	endpoint := p.endpoints[rand.Int()%len(p.endpoints)]
	req.SetURI(endpoint)
	req.SetBodyRaw(body)
	req.Header.SetMethod(fasthttp.MethodPost)
	req.Header.SetContentType(NDJSONContentType)
	p.setAuthHeader(req)

	if err := p.client.DoTimeout(req, resp, p.config.ConnectionTimeout_); err != nil {
		time.Sleep(retryDelay)
		return fmt.Errorf("can't send batch to %s: %s", endpoint.String(), err.Error())
	}

	respContent := resp.Body()

	if statusCode := resp.Header.StatusCode(); statusCode < http.StatusOK || statusCode > http.StatusAccepted {
		time.Sleep(retryDelay)
		return fmt.Errorf("response status from %s isn't OK: status=%d, body=%s", endpoint.String(), statusCode, string(respContent))
	}

	root, err := insaneJSON.DecodeBytes(respContent)
	if err != nil {
		return fmt.Errorf("wrong response from %s: %s", endpoint.String(), err.Error())
	}
	defer insaneJSON.Release(root)

<<<<<<< HEAD
	if root.Dig("errors").AsBool() {
		errors := 0
		for _, node := range root.Dig("items").AsArray() {
			errNode := node.Dig("index", "error")
			if errNode != nil {
				errors += 1
				p.logger.Errorf("indexing error: %s", errNode.EncodeToString())
			}
		}

		if errors != 0 {
			p.indexingErrorsMetric.Add(float64(errors))
		}

		p.controller.Error("some events from batch aren't written")
	}
=======
	p.reportESErrors(root)
>>>>>>> 43aa597f

	return nil
}

func (p *Plugin) appendEvent(outBuf []byte, event *pipeline.Event) []byte {
	// index command
	outBuf = p.appendIndexName(outBuf, event)
	outBuf = append(outBuf, '\n')

	// document
	outBuf, _ = event.Encode(outBuf)
	outBuf = append(outBuf, '\n')

	return outBuf
}

func (p *Plugin) appendIndexName(outBuf []byte, event *pipeline.Event) []byte {
	outBuf = append(outBuf, p.headerPrefix...)
	replacements := 0
	for _, c := range pipeline.StringToByteUnsafe(p.config.IndexFormat) {
		if c != '%' {
			outBuf = append(outBuf, c)
			continue
		}

		if replacements >= len(p.config.IndexValues) {
			p.logger.Fatal("count of placeholders and values isn't match, check index_format/index_values config params")
		}
		value := p.config.IndexValues[replacements]
		replacements++

		if value == "@time" {
			outBuf = append(outBuf, p.time...)
		} else {
			value := event.Root.Dig(value).AsString()
			if value == "" {
				value = "not_set"
			}
			outBuf = append(outBuf, value...)
		}
	}
	outBuf = append(outBuf, "\"}}"...)
	return outBuf
}

func (p *Plugin) maintenance(_ *pipeline.WorkerData) {
	p.mu.Lock()
	p.time = time.Now().Format(p.config.TimeFormat)
	p.mu.Unlock()
}

func (p *Plugin) getAuthHeader() []byte {
	if p.config.APIKey != "" {
		return []byte("ApiKey " + p.config.APIKey)
	}
	if p.config.Username != "" && p.config.Password != "" {
		credentials := []byte(p.config.Username + ":" + p.config.Password)
		buf := make([]byte, base64.StdEncoding.EncodedLen(len(credentials)))
		base64.StdEncoding.Encode(buf, credentials)
		return append([]byte("Basic "), buf...)
	}
	return nil
}

func (p *Plugin) setAuthHeader(req *fasthttp.Request) {
	if p.authHeader != nil {
		req.Header.SetBytesKV(strAuthorization, p.authHeader)
	}
}

// example of an ElasticSearch response that returned an indexing error for the first log:
//
//	{
//	 "took": 5,
//	 "errors": true,
//	 "items": [
//	   {
//	     "index": {
//	       "_index": "logs",
//	       "_type": "_doc",
//	       "_id": "x8YzWowBaqwP8avfpXh8",
//	       "status": 400,
//	       "error": {
//	         "type": "mapper_parsing_exception",
//	         "reason": "failed to parse field [hello] of type [text] in document with id 'x8YzWowBaqwP8avfpXh8'. Preview of field's value: '{test=test}'",
//	         "caused_by": {
//	           "type": "illegal_state_exception",
//	           "reason": "Can't get text on a START_OBJECT at 1:11"
//	         }
//	       }
//	     }
//	   },
//	   {
//	     "index": {
//	       "_index": "logs",
//	       "_type": "_doc",
//	       "_id": "yMYzWowBaqwP8avfpXh8",
//	       "_version": 1,
//	       "result": "created",
//	       "_shards": {
//	         "total": 2,
//	         "successful": 1,
//	         "failed": 0
//	       },
//	       "_seq_no": 4,
//	       "_primary_term": 1,
//	       "status": 201
//	     }
//	   }
//	 ]
//	}
func (p *Plugin) reportESErrors(root *insaneJSON.Root) {
	if !root.Dig("errors").AsBool() {
		return
	}

	items := root.Dig("items").AsArray()
	if len(items) == 0 {
		p.logger.Error("unknown elasticsearch error, 'items' field in the response is empty",
			zap.String("response", root.EncodeToString()),
		)
		return
	}

	indexingErrors := 0
	for _, node := range items {
		indexNode := node.Dig("index")
		if indexNode == nil {
			p.logger.Error("unknown elasticsearch response, 'index' field in the response is empty",
				zap.String("response", node.EncodeToString()),
			)
			continue
		}

		if errNode := indexNode.Dig("error"); errNode != nil {
			indexingErrors++
			p.logger.Error("elasticsearch indexing error",
				zap.String("response", errNode.EncodeToString()))
			continue
		}

		if statusCode := indexNode.Dig("status"); statusCode.AsInt() < http.StatusBadRequest {
			continue
		}

		p.logger.Error("unknown elasticsearch error", zap.String("response", node.EncodeToString()))
	}

	if indexingErrors != 0 {
		p.indexingErrorsMetric.Add(float64(indexingErrors))
	}

	p.logger.Error("some events from batch aren't written, check previous logs for more information")
}<|MERGE_RESOLUTION|>--- conflicted
+++ resolved
@@ -51,12 +51,7 @@
 	mu           *sync.Mutex
 
 	// plugin metrics
-<<<<<<< HEAD
 	sendErrorMetric      prometheus.Counter
-=======
-
-	sendErrorMetric      *prometheus.CounterVec
->>>>>>> 43aa597f
 	indexingErrorsMetric prometheus.Counter
 }
 
@@ -239,7 +234,7 @@
 
 func (p *Plugin) registerMetrics(ctl *metric.Ctl) {
 	p.sendErrorMetric = ctl.RegisterCounter("output_elasticsearch_send_error", "Total elasticsearch send errors")
-	p.indexingErrorsMetric = ctl.RegisterCounter("output_elasticsearch_index_error", "Number of elasticsearch indexing errors").WithLabelValues()
+	p.indexingErrorsMetric = ctl.RegisterCounter("output_elasticsearch_index_error", "Number of elasticsearch indexing errors")
 }
 
 func (p *Plugin) out(workerData *pipeline.WorkerData, batch *pipeline.Batch) {
@@ -262,13 +257,8 @@
 
 	for {
 		if err := p.send(data.outBuf); err != nil {
-<<<<<<< HEAD
 			p.sendErrorMetric.Inc()
-			p.logger.Errorf("can't send to the elastic, will try other endpoint: %s", err.Error())
-=======
-			p.sendErrorMetric.WithLabelValues().Inc()
 			p.logger.Error("can't send to the elastic, will try other endpoint", zap.Error(err))
->>>>>>> 43aa597f
 		} else {
 			break
 		}
@@ -306,26 +296,7 @@
 	}
 	defer insaneJSON.Release(root)
 
-<<<<<<< HEAD
-	if root.Dig("errors").AsBool() {
-		errors := 0
-		for _, node := range root.Dig("items").AsArray() {
-			errNode := node.Dig("index", "error")
-			if errNode != nil {
-				errors += 1
-				p.logger.Errorf("indexing error: %s", errNode.EncodeToString())
-			}
-		}
-
-		if errors != 0 {
-			p.indexingErrorsMetric.Add(float64(errors))
-		}
-
-		p.controller.Error("some events from batch aren't written")
-	}
-=======
 	p.reportESErrors(root)
->>>>>>> 43aa597f
 
 	return nil
 }
