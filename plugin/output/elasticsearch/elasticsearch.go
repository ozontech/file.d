package elasticsearch

import (
	"context"
	"encoding/base64"
	"fmt"
	"net/http"
	"sync"
	"time"

	"github.com/ozontech/file.d/cfg"
	"github.com/ozontech/file.d/fd"
	"github.com/ozontech/file.d/metric"
	"github.com/ozontech/file.d/pipeline"
	"github.com/ozontech/file.d/xhttp"
	"github.com/prometheus/client_golang/prometheus"
	insaneJSON "github.com/vitkovskii/insane-json"
	"go.uber.org/zap"
	"go.uber.org/zap/zapcore"
)

/*{ introduction
It sends events into Elasticsearch. It uses `_bulk` API to send events in batches.
If a network error occurs, the batch will infinitely try to be delivered to the random endpoint.
}*/

const (
	outPluginType = "elasticsearch"

	NDJSONContentType = "application/x-ndjson"
)

type Plugin struct {
	config *Config

	client *xhttp.Client

	logger     *zap.Logger
	controller pipeline.OutputPluginController

	batcher      *pipeline.RetriableBatcher
	avgEventSize int

	time         string
	headerPrefix string
	cancel       context.CancelFunc
	mu           *sync.Mutex

	// plugin metrics
	sendErrorMetric      prometheus.Counter
	indexingErrorsMetric prometheus.Counter
}

// ! config-params
// ^ config-params
type Config struct {
	// > @3@4@5@6
	// >
	// > The list of elasticsearch endpoints in the following format: `SCHEMA://HOST:PORT`
	Endpoints []string `json:"endpoints"  required:"true"` // *

	// > @3@4@5@6
	// >
	// > If set, the plugin will use gzip encoding.
	UseGzip bool `json:"use_gzip" default:"false"` // *

	// > @3@4@5@6
	// >
	// > Gzip compression level. Used if `use_gzip=true`.
	GzipCompressionLevel string `json:"gzip_compression_level" default:"default" options:"default|no|best-speed|best-compression|huffman-only"` // *

	// > @3@4@5@6
	// >
	// > Username for HTTP Basic Authentication.
	Username string `json:"username"` // *

	// > @3@4@5@6
	// >
	// > Password for HTTP Basic Authentication.
	Password string `json:"password"` // *

	// > @3@4@5@6
	// >
	// > Base64-encoded token for authorization; if set, overrides username/password.
	APIKey string `json:"api_key"` // *

	// > @3@4@5@6
	// > Path or content of a PEM-encoded CA file.
	CACert string `json:"ca_cert"` // *

	// > @3@4@5@6
	// >
	// > Keep-alive config.
	// >
	// > `KeepAliveConfig` params:
	// > * `max_idle_conn_duration` - idle keep-alive connections are closed after this duration.
	// > By default idle connections are closed after `10s`.
	// > * `max_conn_duration` - keep-alive connections are closed after this duration.
	// > If set to `0` - connection duration is unlimited.
	// > By default connection duration is `5m`.
	KeepAlive KeepAliveConfig `json:"keep_alive" child:"true"` // *

	// > @3@4@5@6
	// >
	// > It defines the pattern of elasticsearch index name. Use `%` character as a placeholder. Use `index_values` to define values for the replacement.
	// > E.g. if `index_format="my-index-%-%"` and `index_values="service,@@time"` and event is `{"service"="my-service"}`
	// > then index for that event will be `my-index-my-service-2020-01-05`. First `%` replaced with `service` field of the event and the second
	// > replaced with current time(see `time_format` option)
	IndexFormat string `json:"index_format" default:"file-d-%"` // *

	// > @3@4@5@6
	// >
	// > A comma-separated list of event fields which will be used for replacement `index_format`.
	// > There is a special field `@@time` which equals the current time. Use the `time_format` to define a time format.
	// > E.g. `[service, @@time]`
	IndexValues []string `json:"index_values" default:"[@time]" slice:"true"` // *

	// > @3@4@5@6
	// >
	// > The time format pattern to use as value for the `@@time` placeholder.
	// > > Check out [func Parse doc](https://golang.org/pkg/time/#Parse) for details.
	TimeFormat string `json:"time_format" default:"2006-01-02"` // *

	// > @3@4@5@6
	// >
	// > It defines how much time to wait for the connection.
	ConnectionTimeout  cfg.Duration `json:"connection_timeout" default:"5s" parse:"duration"` // *
	ConnectionTimeout_ time.Duration

	// > @3@4@5@6
	// >
	// > It defines how many workers will be instantiated to send batches.
	WorkersCount  cfg.Expression `json:"workers_count" default:"gomaxprocs*4" parse:"expression"` // *
	WorkersCount_ int

	// > @3@4@5@6
	// >
	// > A maximum quantity of events to pack into one batch.
	BatchSize  cfg.Expression `json:"batch_size" default:"capacity/4"  parse:"expression"` // *
	BatchSize_ int

	// > @3@4@5@6
	// >
	// > A minimum size of events in a batch to send.
	// > If both batch_size and batch_size_bytes are set, they will work together.
	BatchSizeBytes  cfg.Expression `json:"batch_size_bytes" default:"0" parse:"expression"` // *
	BatchSizeBytes_ int

	// > @3@4@5@6
	// >
	// > After this timeout batch will be sent even if batch isn't full.
	BatchFlushTimeout  cfg.Duration `json:"batch_flush_timeout" default:"200ms" parse:"duration"` // *
	BatchFlushTimeout_ time.Duration

	// > @3@4@5@6
	// >
	// > Operation type to be used in batch requests. It can be `index` or `create`. Default is `index`.
	// > > Check out [_bulk API doc](https://www.elastic.co/guide/en/elasticsearch/reference/current/docs-bulk.html) for details.
	BatchOpType string `json:"batch_op_type" default:"index" options:"index|create"` // *

	// > @3@4@5@6
	// >
	// > Retries of insertion. If File.d cannot insert for this number of attempts,
	// > File.d will fall with non-zero exit code or skip message (see fatal_on_failed_insert).
	Retry int `json:"retry" default:"10"` // *

	// > @3@4@5@6
	// >
	// > After an insert error, fall with a non-zero exit code or not
	// > **Experimental feature**
	FatalOnFailedInsert bool `json:"fatal_on_failed_insert" default:"false"` // *

	// > @3@4@5@6
	// >
	// > Retention milliseconds for retry to DB.
	Retention  cfg.Duration `json:"retention" default:"1s" parse:"duration"` // *
	Retention_ time.Duration

	// > @3@4@5@6
	// >
	// > Multiplier for exponential increase of retention between retries
	RetentionExponentMultiplier int `json:"retention_exponentially_multiplier" default:"2"` // *
}

type KeepAliveConfig struct {
	// Idle keep-alive connections are closed after this duration.
	MaxIdleConnDuration  cfg.Duration `json:"max_idle_conn_duration" parse:"duration" default:"10s"`
	MaxIdleConnDuration_ time.Duration

	// Keep-alive connections are closed after this duration.
	MaxConnDuration  cfg.Duration `json:"max_conn_duration" parse:"duration" default:"5m"`
	MaxConnDuration_ time.Duration
}

type data struct {
	outBuf []byte
}

func init() {
	fd.DefaultPluginRegistry.RegisterOutput(&pipeline.PluginStaticInfo{
		Type:    outPluginType,
		Factory: Factory,
	})
}

func Factory() (pipeline.AnyPlugin, pipeline.AnyConfig) {
	return &Plugin{}, &Config{}
}

func (p *Plugin) Start(config pipeline.AnyConfig, params *pipeline.OutputPluginParams) {
	p.controller = params.Controller
	p.logger = params.Logger.Desugar()
	p.avgEventSize = params.PipelineSettings.AvgEventSize
	p.config = config.(*Config)
	p.registerMetrics(params.MetricCtl)
	p.mu = &sync.Mutex{}
	p.headerPrefix = `{"` + p.config.BatchOpType + `":{"_index":"`

	if len(p.config.IndexValues) == 0 {
		p.config.IndexValues = append(p.config.IndexValues, "@time")
	}

	p.prepareClient()

	p.maintenance(nil)

	p.logger.Info("starting batcher", zap.Duration("timeout", p.config.BatchFlushTimeout_))

	batcherOpts := pipeline.BatcherOptions{
		PipelineName:        params.PipelineName,
		OutputType:          outPluginType,
		MaintenanceFn:       p.maintenance,
		Controller:          p.controller,
		Workers:             p.config.WorkersCount_,
		BatchSizeCount:      p.config.BatchSize_,
		BatchSizeBytes:      p.config.BatchSizeBytes_,
		FlushTimeout:        p.config.BatchFlushTimeout_,
		MaintenanceInterval: time.Minute,
		MetricCtl:           params.MetricCtl,
	}

	backoffOpts := pipeline.BackoffOpts{
		MinRetention: p.config.Retention_,
		Multiplier:   float64(p.config.RetentionExponentMultiplier),
		AttemptNum:   p.config.Retry,
	}

	onError := func(err error) {
		var level zapcore.Level
		if p.config.FatalOnFailedInsert {
			level = zapcore.FatalLevel
		} else {
			level = zapcore.ErrorLevel
		}

		p.logger.Log(level, "can't send to the elastic", zap.Error(err),
			zap.Int("retries", p.config.Retry),
		)
	}

	p.batcher = pipeline.NewRetriableBatcher(
		&batcherOpts,
		p.out,
		backoffOpts,
		onError,
	)

	ctx, cancel := context.WithCancel(context.Background())
	p.cancel = cancel

	p.batcher.Start(ctx)
}

func (p *Plugin) Stop() {
	p.batcher.Stop()
	p.cancel()
}

func (p *Plugin) Out(event *pipeline.Event) {
	p.batcher.Add(event)
}

func (p *Plugin) registerMetrics(ctl *metric.Ctl) {
	p.sendErrorMetric = ctl.RegisterCounter("output_elasticsearch_send_error", "Total elasticsearch send errors")
	p.indexingErrorsMetric = ctl.RegisterCounter("output_elasticsearch_index_error", "Number of elasticsearch indexing errors")
}

func (p *Plugin) prepareClient() {
<<<<<<< HEAD
	config := &xhttp.ClientConfig{
		Endpoints:         prepareEndpoints(p.config.Endpoints),
		ConnectionTimeout: p.config.ConnectionTimeout_ * 2,
		AuthHeader:        p.getAuthHeader(),
		KeepAlive: &xhttp.ClientKeepAliveConfig{
			MaxConnDuration: time.Minute * 5,
		},
=======
	p.client = &fasthttp.Client{
		ReadTimeout:  p.config.ConnectionTimeout_ * 2,
		WriteTimeout: p.config.ConnectionTimeout_ * 2,

		MaxIdleConnDuration: p.config.KeepAlive.MaxIdleConnDuration_,
		MaxConnDuration:     p.config.KeepAlive.MaxConnDuration_,
>>>>>>> cfa0fd23
	}
	if p.config.CACert != "" {
		config.TLS = &xhttp.ClientTLSConfig{
			CACert: p.config.CACert,
		}
	}
	if p.config.UseGzip {
		config.GzipCompressionLevel = p.config.GzipCompressionLevel
	}

	var err error
	p.client, err = xhttp.NewClient(config)
	if err != nil {
		p.logger.Fatal("can't create http client", zap.Error(err))
	}
}

func prepareEndpoints(endpoints []string) []string {
	res := make([]string, 0, len(endpoints))
	for _, e := range endpoints {
		if e[len(e)-1] == '/' {
			e = e[:len(e)-1]
		}
		res = append(res, e+"/_bulk?_source=false")
	}
	return res
}

func (p *Plugin) maintenance(_ *pipeline.WorkerData) {
	p.mu.Lock()
	p.time = time.Now().Format(p.config.TimeFormat)
	p.mu.Unlock()
}

func (p *Plugin) out(workerData *pipeline.WorkerData, batch *pipeline.Batch) error {
	if *workerData == nil {
		*workerData = &data{
			outBuf: make([]byte, 0, p.config.BatchSize_*p.avgEventSize),
		}
	}

	data := (*workerData).(*data)
	// handle too much memory consumption
	if cap(data.outBuf) > p.config.BatchSize_*p.avgEventSize {
		data.outBuf = make([]byte, 0, p.config.BatchSize_*p.avgEventSize)
	}

	data.outBuf = data.outBuf[:0]
	batch.ForEach(func(event *pipeline.Event) {
		data.outBuf = p.appendEvent(data.outBuf, event)
	})

	_, err := p.client.DoTimeout(http.MethodPost, NDJSONContentType, data.outBuf,
		p.config.ConnectionTimeout_, p.reportESErrors)

	if err != nil {
		p.sendErrorMetric.Inc()
		p.logger.Error("can't send to the elastic, will try other endpoint", zap.Error(err))
	}

	return err
}

func (p *Plugin) appendEvent(outBuf []byte, event *pipeline.Event) []byte {
	// index command
	outBuf = p.appendIndexName(outBuf, event)
	outBuf = append(outBuf, '\n')

	// document
	outBuf, _ = event.Encode(outBuf)
	outBuf = append(outBuf, '\n')

	return outBuf
}

func (p *Plugin) appendIndexName(outBuf []byte, event *pipeline.Event) []byte {
	outBuf = append(outBuf, p.headerPrefix...)
	replacements := 0
	for _, c := range pipeline.StringToByteUnsafe(p.config.IndexFormat) {
		if c != '%' {
			outBuf = append(outBuf, c)
			continue
		}

		if replacements >= len(p.config.IndexValues) {
			p.logger.Fatal("count of placeholders and values isn't match, check index_format/index_values config params")
		}
		value := p.config.IndexValues[replacements]
		replacements++

		if value == "@time" {
			outBuf = append(outBuf, p.time...)
		} else {
			value := event.Root.Dig(value).AsString()
			if value == "" {
				value = "not_set"
			}
			outBuf = append(outBuf, value...)
		}
	}
	outBuf = append(outBuf, "\"}}"...)
	return outBuf
}

func (p *Plugin) getAuthHeader() string {
	if p.config.APIKey != "" {
		return "ApiKey " + p.config.APIKey
	}
	if p.config.Username != "" && p.config.Password != "" {
		credentials := []byte(p.config.Username + ":" + p.config.Password)
		return "Basic " + base64.StdEncoding.EncodeToString(credentials)
	}
	return ""
}

// example of an ElasticSearch response that returned an indexing error for the first log:
//
//	{
//	 "took": 5,
//	 "errors": true,
//	 "items": [
//	   {
//	     "index": {
//	       "_index": "logs",
//	       "_type": "_doc",
//	       "_id": "x8YzWowBaqwP8avfpXh8",
//	       "status": 400,
//	       "error": {
//	         "type": "mapper_parsing_exception",
//	         "reason": "failed to parse field [hello] of type [text] in document with id 'x8YzWowBaqwP8avfpXh8'. Preview of field's value: '{test=test}'",
//	         "caused_by": {
//	           "type": "illegal_state_exception",
//	           "reason": "Can't get text on a START_OBJECT at 1:11"
//	         }
//	       }
//	     }
//	   },
//	   {
//	     "index": {
//	       "_index": "logs",
//	       "_type": "_doc",
//	       "_id": "yMYzWowBaqwP8avfpXh8",
//	       "_version": 1,
//	       "result": "created",
//	       "_shards": {
//	         "total": 2,
//	         "successful": 1,
//	         "failed": 0
//	       },
//	       "_seq_no": 4,
//	       "_primary_term": 1,
//	       "status": 201
//	     }
//	   }
//	 ]
//	}
func (p *Plugin) reportESErrors(data []byte) error {
	root, err := insaneJSON.DecodeBytes(data)
	defer insaneJSON.Release(root)
	if err != nil {
		return fmt.Errorf("can't decode response: %w", err)
	}

	if !root.Dig("errors").AsBool() {
		return nil
	}

	items := root.Dig("items").AsArray()
	if len(items) == 0 {
		p.logger.Error("unknown elasticsearch error, 'items' field in the response is empty",
			zap.String("response", root.EncodeToString()),
		)
		return nil
	}

	indexingErrors := 0
	for _, node := range items {
		indexNode := node.Dig("index")
		if indexNode == nil {
			p.logger.Error("unknown elasticsearch response, 'index' field in the response is empty",
				zap.String("response", node.EncodeToString()),
			)
			continue
		}

		if errNode := indexNode.Dig("error"); errNode != nil {
			indexingErrors++
			p.logger.Error("elasticsearch indexing error",
				zap.String("response", errNode.EncodeToString()))
			continue
		}

		if statusCode := indexNode.Dig("status"); statusCode.AsInt() < http.StatusBadRequest {
			continue
		}

		p.logger.Error("unknown elasticsearch error", zap.String("response", node.EncodeToString()))
	}

	if indexingErrors != 0 {
		p.indexingErrorsMetric.Add(float64(indexingErrors))
	}

	p.logger.Error("some events from batch aren't written, check previous logs for more information")
	return nil
}<|MERGE_RESOLUTION|>--- conflicted
+++ resolved
@@ -286,22 +286,14 @@
 }
 
 func (p *Plugin) prepareClient() {
-<<<<<<< HEAD
 	config := &xhttp.ClientConfig{
 		Endpoints:         prepareEndpoints(p.config.Endpoints),
 		ConnectionTimeout: p.config.ConnectionTimeout_ * 2,
 		AuthHeader:        p.getAuthHeader(),
 		KeepAlive: &xhttp.ClientKeepAliveConfig{
-			MaxConnDuration: time.Minute * 5,
+			MaxConnDuration:     p.config.KeepAlive.MaxConnDuration_,
+			MaxIdleConnDuration: p.config.KeepAlive.MaxIdleConnDuration_,
 		},
-=======
-	p.client = &fasthttp.Client{
-		ReadTimeout:  p.config.ConnectionTimeout_ * 2,
-		WriteTimeout: p.config.ConnectionTimeout_ * 2,
-
-		MaxIdleConnDuration: p.config.KeepAlive.MaxIdleConnDuration_,
-		MaxConnDuration:     p.config.KeepAlive.MaxConnDuration_,
->>>>>>> cfa0fd23
 	}
 	if p.config.CACert != "" {
 		config.TLS = &xhttp.ClientTLSConfig{
