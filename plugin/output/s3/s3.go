package s3

import (
	"fmt"
	"math"
	"math/rand"
	"os"
	"path"
	"path/filepath"
	"sort"
	"strconv"
	"time"

	"github.com/minio/minio-go"
	"github.com/ozonru/file.d/fd"
	"github.com/ozonru/file.d/longpanic"
	"github.com/ozonru/file.d/pipeline"
	"github.com/ozonru/file.d/plugin/output/file"
	"go.uber.org/zap"
)

const (
	outPluginType      = "s3"
	fileNameSeparator  = "_"
	attemptIntervalMin = 1 * time.Second

	bucketField = "bucket"
)

var (
	attemptInterval = attemptIntervalMin
	compressors     = map[string]func(*zap.SugaredLogger) compressor{
		zipName: newZipCompressor,
	}

	r = rand.New(rand.NewSource(time.Now().UnixNano()))
)

type objectStoreClient interface {
	BucketExists(bucketName string) (bool, error)
	FPutObject(bucketName, objectName, filePath string, opts minio.PutObjectOptions) (n int64, err error)
}

type compressor interface {
	compress(archiveName, fileName string)
	getObjectOptions() minio.PutObjectOptions
	getExtension() string
	getName(fileName string) string
}

type Plugin struct {
	controller pipeline.OutputPluginController
	logger     *zap.SugaredLogger
	config     *Config
	client     objectStoreClient
	outPlugins map[string]*file.Plugin

	targetDir     string
	fileExtension string
	fileName      string

	compressCh chan string
	uploadCh   chan string

	compressor compressor
}

type Config struct {
	// Under the hood this plugin uses /plugin/output/file/ to collect logs
	FileConfig file.Config `json:"file_config" child:"true"`

	// Compression type
	CompressionType string `json:"compression_type" default:"zip" options:"zip"`

	// s3 section
	Endpoint  string `json:"endpoint" required:"true"`
	AccessKey string `json:"access_key" required:"true"`
	SecretKey string `json:"secret_key" required:"true"`
	// Required s3 default bucket.
	Bucket string `json:"bucket" required:"true"`
	// MultiBuckets is additional buckets, which can also receive event.
	// Event must contain `bucket_name` which value is valid s3 bucket name.
	// Events without `bucket_name` sends to	 Bucket.
	MultiBuckets []singleBucket `json:"multi_buckets" required:"false"`
	Secure       bool           `json:"secure" default:"false"`

	// for mock client injection
	client *objectStoreClient
}

type singleBucket struct {
	// s3 section
	Endpoint  string `json:"endpoint" required:"true"`
	AccessKey string `json:"access_key" required:"true"`
	SecretKey string `json:"secret_key" required:"true"`
	// Required s3 default bucket.
	Bucket string `json:"bucket" required:"true"`
}

func init() {
	fd.DefaultPluginRegistry.RegisterOutput(&pipeline.PluginStaticInfo{
		Type:    outPluginType,
		Factory: Factory,
	})
}

func Factory() (pipeline.AnyPlugin, pipeline.AnyConfig) {
	return &Plugin{}, &Config{}
}

func (p *Plugin) Start(config pipeline.AnyConfig, params *pipeline.OutputPluginParams) {
	p.controller = params.Controller
	p.logger = params.Logger
	p.config = config.(*Config)

	// set up compression
	newCompressor, ok := compressors[p.config.CompressionType]
	if !ok {
		p.logger.Fatalf("compression type: %s is not supported", p.config.CompressionType)
	}
	p.compressor = newCompressor(p.logger)

	dir, f := filepath.Split(p.config.FileConfig.TargetFile)

	p.targetDir = dir
	p.fileExtension = filepath.Ext(f)
	p.fileName = f[0 : len(f)-len(p.fileExtension)]

	p.uploadCh = make(chan string, p.config.FileConfig.WorkersCount_*4)
	p.compressCh = make(chan string, p.config.FileConfig.WorkersCount_)

	for i := 0; i < p.config.FileConfig.WorkersCount_; i++ {
		longpanic.Go(p.uploadWork)
		longpanic.Go(p.compressWork)
	}

	// initialize minio client object.
	minioClient, err := minio.New(p.config.Endpoint, p.config.AccessKey, p.config.SecretKey, p.config.Secure)
	if err != nil || minioClient == nil {
		p.logger.Panicf("could not create minio client, error: %s", err.Error())
	}
	p.client = minioClient

	if p.config.client != nil {
		p.logger.Info("set mock client")
		p.client = *p.config.client
	}

	outPlugins := make(map[string]*file.Plugin, len(p.config.MultiBuckets)+1)
	// Checks required bucket and exit if it's invalid.
<<<<<<< HEAD
	var err1 error
	exist, err1 := true, nil
	//exist, err := p.client.BucketExists(p.config.Bucket)
	if err1 != nil {
=======
	exist, err := p.client.BucketExists(p.config.Bucket)
	if err != nil {
>>>>>>> 4fc92faf
		p.logger.Panicf("could not check bucket: %s, error: %s", p.config.Bucket, err.Error())
	}
	if !exist {
		p.logger.Fatalf("bucket: %s, does not exist", p.config.Bucket)
	}
	anyPlugin, _ := file.Factory()
	outPlugin := anyPlugin.(*file.Plugin)
	outPlugin.SealUpCallback = p.addFileJob
	outPlugins[p.config.Bucket] = outPlugin
<<<<<<< HEAD

	// If multi_buckets described on file.d config, check each of them as well.
	for _, singleB := range p.config.MultiBuckets {
		//exist, err := p.client.BucketExists(singleB.Bucket)
		var err error
		exist, err := true, nil
		if err != nil {
			p.logger.Panicf("could not check bucket: %s, error: %s", singleB.Bucket, err.Error())
		}
		if !exist {
			p.logger.Fatalf("bucket from multi_backets: %s, does not exist", singleB.Bucket)
		}
		anyPlugin, _ := file.Factory()
		outPlugin := anyPlugin.(*file.Plugin)
		outPlugin.SealUpCallback = p.addFileJob
		outPlugins[singleB.Bucket] = outPlugin
	}

=======

	// If multi_buckets described on file.d config, check each of them as well.
	for _, singleB := range p.config.MultiBuckets {
		exist, err := p.client.BucketExists(singleB.Bucket)
		if err != nil {
			p.logger.Panicf("could not check bucket: %s, error: %s", singleB.Bucket, err.Error())
		}
		if !exist {
			p.logger.Fatalf("bucket from multi_backets: %s, does not exist", singleB.Bucket)
		}
		anyPlugin, _ := file.Factory()
		outPlugin := anyPlugin.(*file.Plugin)
		outPlugin.SealUpCallback = p.addFileJob
		outPlugins[singleB.Bucket] = outPlugin
	}

>>>>>>> 4fc92faf
	p.logger.Info("client is ready")
	p.logger.Infof("bucket: %s exists", p.config.Bucket)

	p.outPlugins = outPlugins
	for _, pl := range p.outPlugins {
		pl.Start(&p.config.FileConfig, params)
	}
	p.uploadExistingFiles()
}

func (p *Plugin) Stop() {
	for _, plugin := range p.outPlugins {
		plugin.Stop()
	}
}

func (p *Plugin) Out(event *pipeline.Event) {
	p.outPlugins[p.getS3BucketFromEvent(event)].Out(event)
}

// getS3BucketFromEvent tries finds bucket in multi_buckets. Otherwise, events goes to main bucket.
func (p *Plugin) getS3BucketFromEvent(event *pipeline.Event) string {
	bucket := event.Root.Dig(bucketField).AsString()
	_, ok := p.outPlugins[bucket]
	if !ok {
		return p.config.Bucket
	}
	return bucket
}

// uploadExistingFiles gets files from dirs, sorts it, compresses it if it's need, and then upload to s3.
func (p *Plugin) uploadExistingFiles() {
	// get all compressed files.
	pattern := fmt.Sprintf("%s*%s", p.targetDir, p.compressor.getExtension())
	compressedFiles, err := filepath.Glob(pattern)
	if err != nil {
		p.logger.Panicf("could not read dir: %s", p.targetDir)
	}
	// sort compressed files by creation time.
	sort.Slice(compressedFiles, p.getSortFunc(compressedFiles))
	// upload archive.
	for _, z := range compressedFiles {
		p.uploadCh <- z
	}

	// compress all files that we have in the dir
	p.compressFilesInDir()
}

// compressFilesInDir compresses all files in dir
func (p *Plugin) compressFilesInDir() {
	pattern := fmt.Sprintf("%s/%s%s*%s*%s", p.targetDir, p.fileName, fileNameSeparator, fileNameSeparator, p.fileExtension)
	files, err := filepath.Glob(pattern)
	if err != nil {
		p.logger.Panicf("could not read dir: %s", p.targetDir)
	}
	// sort files by creation time
	sort.Slice(files, p.getSortFunc(files))
	for _, f := range files {
		p.compressCh <- f
	}
}

// getSortFunc return func that sorts files by mod time
func (p *Plugin) getSortFunc(files []string) func(i, j int) bool {
	return func(i, j int) bool {
		InfoI, err := os.Stat(files[i])
		if err != nil {
			p.logger.Panicf("could not get info about file: %s, error: %s", files[i], err.Error())
		}
		InfoJ, err := os.Stat(files[j])
		if err != nil {
			p.logger.Panicf("could not get info about file: %s, error: %s", files[j], err.Error())
		}
		return InfoI.ModTime().Before(InfoJ.ModTime())
	}
}

func (p *Plugin) addFileJob(fileName string) {
	p.compressCh <- fileName
}

// uploadWork uploads compressed files from channel to s3 and then delete compressed file
// in case error worker will attempt sending with an exponential time interval
func (p *Plugin) uploadWork() {
	for compressed := range p.uploadCh {
		sleepTime := attemptInterval
		for {
			err := p.uploadToS3(compressed)
			if err == nil {
				p.logger.Infof("successfully uploaded object: %s", compressed)
				// delete archive after uploading
				err = os.Remove(compressed)
				if err != nil {
					p.logger.Panicf("could not delete file: %s, err: %s", compressed, err.Error())
				}
				break
			}
			sleepTime += sleepTime
			p.logger.Errorf("could not upload object: %s, next attempt in %s, error: %s", compressed, sleepTime.String(), err.Error())
			time.Sleep(sleepTime)
		}
	}
}

// compressWork compress file from channel and then delete source file
func (p *Plugin) compressWork() {
	for f := range p.compressCh {
		compressedName := p.compressor.getName(f)
		p.compressor.compress(compressedName, f)
		// delete old file
		if err := os.Remove(f); err != nil {
			p.logger.Panicf("could not delete file: %s, error: %s", f, err.Error())
		}
		p.uploadCh <- compressedName
	}
}

// uploadToS3 uploads compressed file to s3
func (p *Plugin) uploadToS3(name string) error {
	_, err := p.client.FPutObject(p.config.Bucket, p.generateObjectName(name), name, p.compressor.getObjectOptions())
	if err != nil {
		return fmt.Errorf("could not upload file: %s into bucket: %s, error: %s", name, p.config.Bucket, err.Error())
	}
	return nil
}

// generateObjectName generates object name by compressed file name
func (p *Plugin) generateObjectName(name string) string {
	n := strconv.FormatInt(r.Int63n(math.MaxInt64), 16)
	n = n[len(n)-8:]
	objectName := path.Base(name)
	objectName = objectName[0 : len(objectName)-len(p.compressor.getExtension())]
	return fmt.Sprintf("%s.%s%s", objectName, n, p.compressor.getExtension())
}<|MERGE_RESOLUTION|>--- conflicted
+++ resolved
@@ -148,15 +148,8 @@
 
 	outPlugins := make(map[string]*file.Plugin, len(p.config.MultiBuckets)+1)
 	// Checks required bucket and exit if it's invalid.
-<<<<<<< HEAD
-	var err1 error
-	exist, err1 := true, nil
-	//exist, err := p.client.BucketExists(p.config.Bucket)
-	if err1 != nil {
-=======
 	exist, err := p.client.BucketExists(p.config.Bucket)
 	if err != nil {
->>>>>>> 4fc92faf
 		p.logger.Panicf("could not check bucket: %s, error: %s", p.config.Bucket, err.Error())
 	}
 	if !exist {
@@ -166,26 +159,6 @@
 	outPlugin := anyPlugin.(*file.Plugin)
 	outPlugin.SealUpCallback = p.addFileJob
 	outPlugins[p.config.Bucket] = outPlugin
-<<<<<<< HEAD
-
-	// If multi_buckets described on file.d config, check each of them as well.
-	for _, singleB := range p.config.MultiBuckets {
-		//exist, err := p.client.BucketExists(singleB.Bucket)
-		var err error
-		exist, err := true, nil
-		if err != nil {
-			p.logger.Panicf("could not check bucket: %s, error: %s", singleB.Bucket, err.Error())
-		}
-		if !exist {
-			p.logger.Fatalf("bucket from multi_backets: %s, does not exist", singleB.Bucket)
-		}
-		anyPlugin, _ := file.Factory()
-		outPlugin := anyPlugin.(*file.Plugin)
-		outPlugin.SealUpCallback = p.addFileJob
-		outPlugins[singleB.Bucket] = outPlugin
-	}
-
-=======
 
 	// If multi_buckets described on file.d config, check each of them as well.
 	for _, singleB := range p.config.MultiBuckets {
@@ -202,7 +175,21 @@
 		outPlugins[singleB.Bucket] = outPlugin
 	}
 
->>>>>>> 4fc92faf
+	// If multi_buckets described on file.d config, check each of them as well.
+	for _, singleB := range p.config.MultiBuckets {
+		exist, err := p.client.BucketExists(singleB.Bucket)
+		if err != nil {
+			p.logger.Panicf("could not check bucket: %s, error: %s", singleB.Bucket, err.Error())
+		}
+		if !exist {
+			p.logger.Fatalf("bucket from multi_backets: %s, does not exist", singleB.Bucket)
+		}
+		anyPlugin, _ := file.Factory()
+		outPlugin := anyPlugin.(*file.Plugin)
+		outPlugin.SealUpCallback = p.addFileJob
+		outPlugins[singleB.Bucket] = outPlugin
+	}
+
 	p.logger.Info("client is ready")
 	p.logger.Infof("bucket: %s exists", p.config.Bucket)
 
