--- conflicted
+++ resolved
@@ -3,6 +3,7 @@
 import (
 	"errors"
 	"fmt"
+	"io/ioutil"
 	"math"
 	"math/rand"
 	"os"
@@ -31,8 +32,7 @@
 > ⚠ Currently bucket names for bucket and multi_buckets can't intersect.
 
 > ⚠ If dynamic bucket moved to config it can leave some not send data behind.
-> To send this data to s3 move bucket dir from /var/log/dynamic_buckets/bucketName to
-/var/log/static_buckets/bucketName (/var/log is default path)
+> To send this data to s3 move bucket dir from /var/log/dynamic_buckets/bucketName to /var/log/static_buckets/bucketName (/var/log is default path)
 > and restart file.d
 
 **Example**
@@ -102,20 +102,21 @@
 }*/
 
 const (
-	outPluginType     = "s3"
-	subsystemName     = "output_s3"
-	fileNameSeparator = "_"
-	attemptInterval   = 1 * time.Second
-	dirSep            = "/"
-	StaticBucketDir   = "static_buckets"
-	DynamicBucketDir  = "dynamic_buckets"
+	outPluginType      = "s3"
+	subsystemName      = "output_s3"
+	fileNameSeparator  = "_"
+	attemptIntervalMin = 1 * time.Second
+	dirSep             = "/"
+	StaticBucketDir    = "static_buckets"
+	DynamicBucketDir   = "dynamic_buckets"
 
 	// errors
 	sendErrorCounter = "send_error"
 )
 
 var (
-	compressors = map[string]func(*zap.SugaredLogger) compressor{
+	attemptInterval = attemptIntervalMin
+	compressors     = map[string]func(*zap.SugaredLogger) compressor{
 		zipName: newZipCompressor,
 	}
 
@@ -220,8 +221,7 @@
 		return false
 	}
 
-	for i := range c.MultiBuckets {
-		bucket := c.MultiBuckets[i]
+	for _, bucket := range c.MultiBuckets {
 		if bucketName == bucket.Bucket {
 			return true
 		}
@@ -246,11 +246,7 @@
 }
 
 func (p *Plugin) registerPluginMetrics() {
-<<<<<<< HEAD
 	metric.RegisterCounter(&metric.Desc{
-=======
-	metric.RegisterCounter(&metric.MetricDesc{
->>>>>>> acc62761
 		Name:      sendErrorCounter,
 		Subsystem: subsystemName,
 		Help:      "Total s3 send errors",
@@ -351,7 +347,7 @@
 	dynamicDirs := make(map[string]string)
 
 	dynamicDirsPath := filepath.Join(targetDirs[p.config.DefaultBucket], DynamicBucketDir)
-	dynamicDir, err := os.ReadDir(dynamicDirsPath)
+	dynamicDir, err := ioutil.ReadDir(dynamicDirsPath)
 	// If no such dir, no dynamic dirs existed.
 	if err != nil {
 		return nil
@@ -460,8 +456,7 @@
 
 // compressFilesInDir compresses all files in dir
 func (p *Plugin) compressFilesInDir(bucketName string, targetDirs, fileNames map[string]string) {
-	pattern := fmt.Sprintf("%s/%s%s*%s*%s", targetDirs[bucketName], fileNames[bucketName],
-		fileNameSeparator, fileNameSeparator, p.fileExtension)
+	pattern := fmt.Sprintf("%s/%s%s*%s*%s", targetDirs[bucketName], fileNames[bucketName], fileNameSeparator, fileNameSeparator, p.fileExtension)
 	files, err := filepath.Glob(pattern)
 	if err != nil {
 		p.logger.Panicf("could not read dir: %s", targetDirs[bucketName])
