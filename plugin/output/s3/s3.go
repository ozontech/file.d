package s3

import (
	"errors"
	"fmt"
	"io/ioutil"
	"math"
	"math/rand"
	"os"
	"path"
	"path/filepath"
	"sort"
	"strconv"
	"time"

	"github.com/ozontech/file.d/fd"
	"github.com/ozontech/file.d/longpanic"
	"github.com/ozontech/file.d/pipeline"
	"github.com/ozontech/file.d/plugin/output/file"
	"github.com/ozontech/file.d/stats"
	insaneJSON "github.com/vitkovskii/insane-json"
	"go.uber.org/zap"
)

/*{ introduction
Sends events to s3 output of one or multiple buckets.
`bucket` is default bucket for events. Addition buckets can be described in `multi_buckets` section, example down here.
Field "bucket_field_event" is filed name, that will be searched in event.
If appears we try to send event to this bucket instead of described here.

> ⚠ Currently bucket names for bucket and multi_buckets can't intersect.

> ⚠ If dynamic bucket moved to config it can leave some not send data behind.
> To send this data to s3 move bucket dir from /var/log/dynamic_buckets/bucketName to /var/log/static_buckets/bucketName (/var/log is default path)
> and restart file.d

**Example**
Standard example:
```yaml
pipelines:
  mkk:
    settings:
      capacity: 128
    # input plugin is not important in this case, let's emulate http input.
    input:
      type: http
      emulate_mode: "no"
      address: ":9200"
      actions:
        - type: json_decode
          field: message
    output:
      type: s3
      file_plugin:
        retention_interval: 10s
      # endpoint, access_key, secret_key, bucket are required.
      endpoint: "s3.fake_host.org:80"
      access_key: "access_key1"
      secret_key: "secret_key2"
      bucket: "bucket-logs"
      bucket_field_event: "bucket_name"
```

Example with fan-out buckets:
```yaml
pipelines:
  mkk:
    settings:
      capacity: 128
    # input plugin is not important in this case, let's emulate http input.
    input:
      type: http
      emulate_mode: "no"
      address: ":9200"
      actions:
        - type: json_decode
          field: message
    output:
      type: s3
      file_plugin:
        retention_interval: 10s
      # endpoint, access_key, secret_key, bucket are required.
      endpoint: "s3.fake_host.org:80"
      access_key: "access_key1"
      secret_key: "secret_key2"
      bucket: "bucket-logs"
      # bucket_field_event - event with such field will be sent to bucket with its value
      # if such exists: {"bucket_name": "secret", "message": 123} to bucket "secret".
      bucket_field_event: "bucket_name"
      # multi_buckets is optional, contains array of buckets.
      multi_buckets:
        - endpoint: "otherS3.fake_host.org:80"
          access_key: "access_key2"
          secret_key: "secret_key2"
          bucket: "bucket-logs-2"
        - endpoint: "yet_anotherS3.fake_host.ru:80"
          access_key: "access_key3"
          secret_key: "secret_key3"
          bucket: "bucket-logs-3"
```
}*/

const (
	outPluginType      = "s3"
	subsystemName      = "output_s3"
	fileNameSeparator  = "_"
	attemptIntervalMin = 1 * time.Second
	dirSep             = "/"
	StaticBucketDir    = "static_buckets"
	DynamicBucketDir   = "dynamic_buckets"

	// errors
	sendErrorCounter = "send_error"
)

var (
	attemptInterval = attemptIntervalMin
	compressors     = map[string]func(*zap.SugaredLogger) compressor{
		zipName: newZipCompressor,
	}

	r = rand.New(rand.NewSource(time.Now().UnixNano()))
)

<<<<<<< HEAD
=======
// IsMultiBucketExists check existense on bucket.
func (c *Config) IsMultiBucketExists(bucketName string) bool {
	if c.MultiBuckets == nil {
		return false
	}

	for _, bucket := range c.MultiBuckets {
		if bucketName == bucket.Bucket {
			return true
		}
	}

	return false
}

>>>>>>> efdac3ae
func init() {
	fd.DefaultPluginRegistry.RegisterOutput(&pipeline.PluginStaticInfo{
		Type:    outPluginType,
		Factory: Factory,
	})
}

func Factory() (pipeline.AnyPlugin, pipeline.AnyConfig) {
	return &Plugin{}, &Config{}
}

// Start initializes and runs plugin. This function calls by pipeline and have hardcoded dependencies.
func (p *Plugin) Start(config pipeline.AnyConfig, params *pipeline.OutputPluginParams) {
	committerFabric, err := NewMetaSenderFabric(config.(*Config), params)
	if err != nil {
		params.Logger.Fatal(err)
	}

	p.StartInner(config, params, p.minioClientsFactory, committerFabric)
}

func (p *Plugin) registerPluginMetrics() {
	stats.RegisterCounter(&stats.MetricDesc{
		Name:      sendErrorCounter,
		Subsystem: subsystemName,
		Help:      "Total s3 send errors",
	})
}

// StartInner initializes and runs plugin. Unlike `Start` arguments passed by aggregation which allows mocks testing.
func (p *Plugin) StartInner(config pipeline.AnyConfig, params *pipeline.OutputPluginParams, objectStoreFactory objStoreFactory, metasenderFabric MetaSenderFabric) {
	p.registerPluginMetrics()

	p.controller = params.Controller
	p.logger = params.Logger
	p.config = config.(*Config)
	p.params = params

	// outPlugCount is defaultBucket + multi_buckets count, use to set maps size.
	outPlugCount := len(p.config.MultiBuckets) + 1
	p.limiter = NewObjectStoreClientLimiter(p.config.DynamicBucketsLimit + outPlugCount)

	// set up compression.
	newCompressor, ok := compressors[p.config.CompressionType]
	if !ok {
		p.logger.Fatalf("compression type: %s is not supported", p.config.CompressionType)
	}
	p.compressor = newCompressor(p.logger)

	// dir for all bucket files.
	targetDirs, err := p.getStaticDirs(outPlugCount)
	if err != nil {
		p.logger.Fatal(err)
	}

	// initialize minio clients.
	defaultClient, clients, err := objectStoreFactory(p.config)
	if err != nil {
		p.logger.Panicf("could not create minio client, error: %s", err.Error())
	}
	p.defaultClient = defaultClient
	p.clients = clients

	// dynamicDirs needs defaultClient set
	dynamicDirs := p.getDynamicDirsArtifacts(targetDirs)
	// file for each bucket
	fileNames := p.getFileNames(outPlugCount)

	p.uploadCh = make(chan fileDTO, p.config.FileConfig.WorkersCount_*4)
	p.compressCh = make(chan fileDTO, p.config.FileConfig.WorkersCount_)

	// init and start metasender
	if metasenderFabric != nil {
		starter := metasenderFabric.MetaSenderStarterFunc()
		p.metaSender = starter()
		p.inputController = p.controller.(pipeline.InputPluginController)
	}

	for i := 0; i < p.config.FileConfig.WorkersCount_; i++ {
		longpanic.Go(p.uploadWork)
		longpanic.Go(p.compressWork)
	}
	err = p.startPlugins(params, outPlugCount, targetDirs, fileNames)
	if errors.Is(err, ErrCreateOutputPluginCantCheckBucket) {
		p.logger.Panic(err.Error())
	}
	if errors.Is(err, ErrCreateOutputPluginNoSuchBucket) {
		p.logger.Fatal(err.Error())
	}

	p.uploadExistingFiles(targetDirs, dynamicDirs, fileNames)
}

func (p *Plugin) Stop() {
	p.outPlugins.Stop()
	p.metaSender.Stop()
}

func (p *Plugin) Out(event *pipeline.Event) {
	p.outPlugins.Out(event, pipeline.PluginSelector{
		CondType:  pipeline.ByNameSelector,
		CondValue: p.getBucketName(event),
	})
}

// IsMultiBucketExists check existense on bucket.
func (c *Config) IsMultiBucketExists(bucketName string) bool {
	if c.MultiBuckets == nil {
		return false
	}

	for _, bucket := range c.MultiBuckets {
		if bucketName == bucket.Bucket {
			return true
		}
	}

	return false
}

// getBucketName decides which s3 bucket shall receive event.
func (p *Plugin) getBucketName(event *pipeline.Event) string {
	bucketName := event.Root.Dig(p.config.BucketEventField).AsString()
	// no BucketEventField in message, it's DefaultBucket, showtime.

	if bucketName == "" {
		return p.config.DefaultBucket
	}
	// Bucket exists.
	if p.outPlugins.Exists(bucketName) {
		return bucketName
	}

	// Try to create dynamic bucketName.
	if created := p.tryRunNewPlugin(bucketName); created {
		// Succeed, return new bucketName.
		return bucketName
	}

	// Failed to create, fallback on DefaultBucket.
	return p.config.DefaultBucket
}

func (p *Plugin) getDynamicDirsArtifacts(targetDirs map[string]string) map[string]string {
	dynamicDirs := make(map[string]string)

	dynamicDirsPath := filepath.Join(targetDirs[p.config.DefaultBucket], DynamicBucketDir)
	dynamicDir, err := ioutil.ReadDir(dynamicDirsPath)
	// If no such dir, no dynamic dirs existed.
	if err != nil {
		return nil
	}

	for _, dynDir := range dynamicDir {
		// our target only dirs.
		if !dynDir.IsDir() {
			continue
		}
		_, ok := targetDirs[dynDir.Name()]
		// ignore if we have such static dir.
		if ok {
			continue
		}
		_, err := p.defaultClient.BucketExists(dynDir.Name())
		if err != nil {
			continue
		}

		dynamicDirs[dynDir.Name()] = path.Join(dynamicDirsPath, dynDir.Name()) + dirSep
	}

	return dynamicDirs
}

// creates new dynamic plugin if such s3 bucket exists.
func (p *Plugin) tryRunNewPlugin(bucketName string) (isCreated bool) {
	// to avoid concurrent creation of bucketName plugin
	p.dynamicPlugCreationMu.Lock()
	defer p.dynamicPlugCreationMu.Unlock()
	// probably other worker created plugin concurrently, need check dynamic bucket one more time
	if p.outPlugins.IsDynamic(bucketName) {
		return true
	}
	// if limit of dynamic buckets reached fallback to DefaultBucket
	if !p.limiter.CanCreate() {
		p.logger.Warn(
			"Limit of %d dynamic buckets reached, can't create new. Fallback to %s.",
			p.config.DynamicBucketsLimit,
			p.config.DefaultBucket,
		)
		return false
	}

	defaultBucketClient := p.defaultClient
	exists, err := defaultBucketClient.BucketExists(bucketName)
	// Fallback to DefaultBucket if we failed check bucket existence.
	if err != nil {
		p.logger.Errorf("couldn't check bucket from message existence: %s", err.Error())
		return false
	}
	if !exists {
		err := defaultBucketClient.MakeBucket(bucketName, "")
		if err != nil {
			p.logger.Errorf("can't create s3 bucket %s, error: %v, fallback to %s", bucketName, err, p.config.DefaultBucket)
			return false
		}
	}

	dir, _ := filepath.Split(p.config.FileConfig.TargetFile)
	bucketDir := filepath.Join(dir, DynamicBucketDir, bucketName) + dirSep
	// dynamic bucket share s3 credentials with DefaultBucket.
	anyPlugin, _ := file.Factory()
	outPlugin := anyPlugin.(*file.Plugin)
	outPlugin.SealUpCallback = p.addFileJobWithBucket(bucketName)

	localBucketConfig := p.config.FileConfig
	localBucketConfig.TargetFile = fmt.Sprintf("%s%s%s", bucketDir, bucketName, p.fileExtension)
	outPlugin.Start(&localBucketConfig, p.params)

	p.outPlugins.Add(bucketName, outPlugin)
	p.limiter.Increment()

	return true
}

// uploadExistingFiles gets files from dirs, sorts it, compresses it if it's need, and then upload to s3.
func (p *Plugin) uploadExistingFiles(targetDirs, dynamicDirs, fileNames map[string]string) {
	allDirs := make(map[string]string)
	for k, v := range dynamicDirs {
		allDirs[k] = v
	}
	for k, v := range targetDirs {
		allDirs[k] = v
	}
	for bucketName, dir := range allDirs {
		// get all compressed files
		pattern := fmt.Sprintf("%s*%s", dir, p.compressor.getExtension())
		compressedFiles, err := filepath.Glob(pattern)
		if err != nil {
			p.logger.Panicf("could not read dir: %s", dir)
		}
		// sort compressed files by creation time
		sort.Slice(compressedFiles, p.getSortFunc(compressedFiles))
		// upload archive
		for _, z := range compressedFiles {
			p.logger.Infof("uploaded file: %s, bucket: %s", z, bucketName)
			p.uploadCh <- fileDTO{fileName: z, bucketName: bucketName}
		}
		// compress all files that we have in the dir
		p.compressFilesInDir(bucketName, targetDirs, fileNames)
	}
	p.logger.Info("exited files uploaded")
}

// compressFilesInDir compresses all files in dir
func (p *Plugin) compressFilesInDir(bucketName string, targetDirs, fileNames map[string]string) {
	pattern := fmt.Sprintf("%s/%s%s*%s*%s", targetDirs[bucketName], fileNames[bucketName], fileNameSeparator, fileNameSeparator, p.fileExtension)
	files, err := filepath.Glob(pattern)
	if err != nil {
		p.logger.Panicf("could not read dir: %s", targetDirs[bucketName])
	}
	// sort files by creation time
	sort.Slice(files, p.getSortFunc(files))
	for _, f := range files {
		p.compressCh <- fileDTO{fileName: f, bucketName: bucketName}
	}
}

// getSortFunc return func that sorts files by mod time
func (p *Plugin) getSortFunc(files []string) func(i, j int) bool {
	return func(i, j int) bool {
		InfoI, err := os.Stat(files[i])
		if err != nil {
			p.logger.Panicf("could not get info about file: %s, error: %s", files[i], err.Error())
		}
		InfoJ, err := os.Stat(files[j])
		if err != nil {
			p.logger.Panicf("could not get info about file: %s, error: %s", files[j], err.Error())
		}
		return InfoI.ModTime().Before(InfoJ.ModTime())
	}
}

func (p *Plugin) addFileJobWithBucket(bucketName string) func(filename string, firstTimestamp, lastTimestamp uint64) {
	return func(filename string, firstTimestamp, lastTimestamp uint64) {
		p.compressCh <- fileDTO{fileName: filename, bucketName: bucketName, firstTimestamp: firstTimestamp, lastTimestamp: lastTimestamp}
	}
}

func (p *Plugin) sendMetadata(meta metadataDTO, constantPart string) error {
	ev := &pipeline.Event{}
	ev.SetAlienKind()
	ev.Root = &insaneJSON.Root{}
	err := ev.Root.DecodeString(fmt.Sprintf("{%s}", constantPart))
	if err != nil {
		return err
	}
	ev.Root.AddFieldNoAlloc(ev.Root, p.config.MetadataSenderCfg.FirstTimestampFieldForTrack).MutateToUint64(meta.leastTimestamp)
	ev.Root.AddFieldNoAlloc(ev.Root, p.config.MetadataSenderCfg.LastTimestampFieldForTrack).MutateToUint64(meta.largestTimestamp)
	ev.Root.AddFieldNoAlloc(ev.Root, p.config.MetadataSenderCfg.BucketNameFieldForTrack).MutateToString(meta.bucketName)
	ev.Root.AddFieldNoAlloc(ev.Root, p.config.MetadataSenderCfg.S3UrlNameFieldForTrack).MutateToString(meta.s3Url)

	p.metaSender.Out(ev)
	return nil
}

func (p *Plugin) uploadWork() {
	for compressed := range p.uploadCh {
		sleepTime := attemptInterval
		for {
			err := p.uploadToS3(compressed)
			if err == nil {
				p.logger.Infof("successfully uploaded object: %v", compressed)

				// send metadata if required.
				if p.config.MetadataSenderCfg != nil {
					if err = p.sendMetadata(
						metadataDTO{
<<<<<<< HEAD
							bucketName: compressed.bucketName,
							s3Url:      compressed.fileName,
=======
							leastTimestamp:   compressed.firstTimestamp,
							largestTimestamp: compressed.lastTimestamp,
							bucketName:       compressed.bucketName,
							s3Url:            compressed.fileName,
>>>>>>> efdac3ae
						},
						p.config.MetadataSenderCfg.ConstantMessagePart,
					); err != nil {
						p.logger.Fatalf("can't send metadata: %s", err.Error())
					}

					p.logger.Infof("metadata successfully sent")
				}

				// delete archive after uploading
				err = os.Remove(compressed.fileName)
				if err != nil {
					p.logger.Panicf("could not delete file: %s, err: %s", compressed, err.Error())
				}

				break
			}

			sleepTime += sleepTime
			p.logger.Errorf("could not upload object: %s, next attempt in %s, error: %s", compressed, sleepTime.String(), err.Error())
			time.Sleep(sleepTime)
		}
	}
}

// compressWork compress file from channel and then delete source file
func (p *Plugin) compressWork() {
	for dto := range p.compressCh {
		compressedName := p.compressor.getName(dto.fileName)
		p.compressor.compress(compressedName, dto.fileName)
		// delete old file
		if err := os.Remove(dto.fileName); err != nil {
			p.logger.Panicf("could not delete file: %s, error: %s", dto, err.Error())
		}
		dto.fileName = compressedName
		p.uploadCh <- fileDTO{fileName: dto.fileName, bucketName: dto.bucketName, firstTimestamp: dto.firstTimestamp, lastTimestamp: dto.lastTimestamp}
	}
}

func (p *Plugin) uploadToS3(compressedDTO fileDTO) error {
	var cl ObjectStoreClient
	if ok := p.outPlugins.IsStatic(compressedDTO.bucketName); ok {
		cl = p.clients[compressedDTO.bucketName]
	} else {
		cl = p.defaultClient
	}

	_, err := cl.FPutObject(
		compressedDTO.bucketName, p.generateObjectName(compressedDTO.fileName),
		compressedDTO.fileName,
		p.compressor.getObjectOptions(),
	)
	if err != nil {
		stats.GetCounter(subsystemName, sendErrorCounter).Inc()
		return fmt.Errorf("could not upload file: %s into bucket: %s, error: %s", compressedDTO.fileName, compressedDTO.bucketName, err.Error())
	}
	return nil
}

// generateObjectName generates object name by compressed file name
func (p *Plugin) generateObjectName(name string) string {
	n := strconv.FormatInt(r.Int63n(math.MaxInt64), 16)
	n = n[len(n)-8:]
	objectName := path.Base(name)
	objectName = objectName[0 : len(objectName)-len(p.compressor.getExtension())]
	return fmt.Sprintf("%s.%s%s", objectName, n, p.compressor.getExtension())
}<|MERGE_RESOLUTION|>--- conflicted
+++ resolved
@@ -1,6 +1,7 @@
 package s3
 
 import (
+	"encoding/json"
 	"errors"
 	"fmt"
 	"io/ioutil"
@@ -11,14 +12,15 @@
 	"path/filepath"
 	"sort"
 	"strconv"
+	"sync"
 	"time"
 
+	"github.com/minio/minio-go"
 	"github.com/ozontech/file.d/fd"
 	"github.com/ozontech/file.d/longpanic"
 	"github.com/ozontech/file.d/pipeline"
 	"github.com/ozontech/file.d/plugin/output/file"
 	"github.com/ozontech/file.d/stats"
-	insaneJSON "github.com/vitkovskii/insane-json"
 	"go.uber.org/zap"
 )
 
@@ -122,24 +124,99 @@
 	r = rand.New(rand.NewSource(time.Now().UnixNano()))
 )
 
-<<<<<<< HEAD
-=======
-// IsMultiBucketExists check existense on bucket.
-func (c *Config) IsMultiBucketExists(bucketName string) bool {
-	if c.MultiBuckets == nil {
-		return false
-	}
-
-	for _, bucket := range c.MultiBuckets {
-		if bucketName == bucket.Bucket {
-			return true
-		}
-	}
-
-	return false
-}
-
->>>>>>> efdac3ae
+type ObjectStoreClient interface {
+	MakeBucket(bucketName string, location string) (err error)
+	BucketExists(bucketName string) (bool, error)
+	FPutObject(bucketName, objectName, filePath string, opts minio.PutObjectOptions) (n int64, err error)
+}
+
+type compressor interface {
+	compress(archiveName, fileName string)
+	getObjectOptions() minio.PutObjectOptions
+	getExtension() string
+	getName(fileName string) string
+}
+
+type fileDTO struct {
+	fileName,
+	bucketName,
+	objectName string
+}
+
+type singleBucketConfig struct {
+	// s3 section
+	Endpoint       string      `json:"endpoint" required:"true"`
+	AccessKey      string      `json:"access_key" required:"true"`
+	SecretKey      string      `json:"secret_key" required:"true"`
+	Bucket         string      `json:"bucket" required:"true"`
+	Secure         bool        `json:"secure" default:"false"`
+	FilePluginInfo file.Config `json:"file_plugin" required:"true"`
+}
+
+type MultiBuckets []singleBucketConfig
+
+type Plugin struct {
+	controller    pipeline.OutputPluginController
+	logger        *zap.SugaredLogger
+	config        *Config
+	params        *pipeline.OutputPluginParams
+	fileExtension string
+
+	// defaultClient separated from others to avoid locks with dynamic buckets.
+	defaultClient ObjectStoreClient
+	clients       map[string]ObjectStoreClient
+	limiter       *ObjectStoreClientLimiter
+
+	outPlugins            *file.Plugins
+	dynamicPlugCreationMu sync.Mutex
+
+	compressCh chan fileDTO
+	uploadCh   chan fileDTO
+	compressor compressor
+}
+
+//! config-params
+//^ config-params
+type Config struct {
+	//> @3@4@5@6
+	//> Under the hood this plugin uses /plugin/output/file/ to collect logs
+	FileConfig file.Config `json:"file_config" child:"true"` //*
+
+	//> @3@4@5@6
+	//> Compression type
+	CompressionType string `json:"compression_type" default:"zip" options:"zip"` //*
+
+	// s3 section
+	//> @3@4@5@6
+	//> Endpoint address of default bucket.
+	Endpoint string `json:"endpoint" required:"true"` //*
+	//> @3@4@5@6
+	//> s3 access key.
+	AccessKey string `json:"access_key" required:"true"` //*
+	//> @3@4@5@6
+	//> s3 secret key.
+	SecretKey string `json:"secret_key" required:"true"` //*
+	//> @3@4@5@6
+	//>  s3 default bucket.
+	DefaultBucket string `json:"bucket" required:"true"` //*
+	//> @3@4@5@6
+	//> MultiBuckets is additional buckets, which can also receive event.
+	//> Event must contain `bucket_name` field which value is s3 bucket name.
+	//> Events without `bucket_name` sends to DefaultBucket.
+	MultiBuckets `json:"multi_buckets" required:"false"` //*
+	//> @3@4@5@6
+	//> s3 connection secure option.
+	Secure bool `json:"secure" default:"false"` //*
+	//> @3@4@5@6
+	//> BucketEventField field change destination bucket of event to fields value.
+	//> Fallback to DefaultBucket if BucketEventField bucket doesn't exist.
+	BucketEventField string `json:"bucket_field_event" default:""` //*
+	//> @3@4@5@6
+	//> DynamicBucketsLimit regulates how many buckets can be created dynamically.
+	//> Prevents problems when some random strings in BucketEventField where
+	DynamicBucketsLimit int `json:"dynamic_buckets_limit" default:"32"` //*
+}
+
 func init() {
 	fd.DefaultPluginRegistry.RegisterOutput(&pipeline.PluginStaticInfo{
 		Type:    outPluginType,
@@ -153,12 +230,7 @@
 
 // Start initializes and runs plugin. This function calls by pipeline and have hardcoded dependencies.
 func (p *Plugin) Start(config pipeline.AnyConfig, params *pipeline.OutputPluginParams) {
-	committerFabric, err := NewMetaSenderFabric(config.(*Config), params)
-	if err != nil {
-		params.Logger.Fatal(err)
-	}
-
-	p.StartInner(config, params, p.minioClientsFactory, committerFabric)
+	p.StartInner(config, params, p.minioClientsFactory)
 }
 
 func (p *Plugin) registerPluginMetrics() {
@@ -170,7 +242,7 @@
 }
 
 // StartInner initializes and runs plugin. Unlike `Start` arguments passed by aggregation which allows mocks testing.
-func (p *Plugin) StartInner(config pipeline.AnyConfig, params *pipeline.OutputPluginParams, objectStoreFactory objStoreFactory, metasenderFabric MetaSenderFabric) {
+func (p *Plugin) StartInner(config pipeline.AnyConfig, params *pipeline.OutputPluginParams, objectStoreFactory objStoreFactory) {
 	p.registerPluginMetrics()
 
 	p.controller = params.Controller
@@ -211,13 +283,6 @@
 	p.uploadCh = make(chan fileDTO, p.config.FileConfig.WorkersCount_*4)
 	p.compressCh = make(chan fileDTO, p.config.FileConfig.WorkersCount_)
 
-	// init and start metasender
-	if metasenderFabric != nil {
-		starter := metasenderFabric.MetaSenderStarterFunc()
-		p.metaSender = starter()
-		p.inputController = p.controller.(pipeline.InputPluginController)
-	}
-
 	for i := 0; i < p.config.FileConfig.WorkersCount_; i++ {
 		longpanic.Go(p.uploadWork)
 		longpanic.Go(p.compressWork)
@@ -233,11 +298,12 @@
 	p.uploadExistingFiles(targetDirs, dynamicDirs, fileNames)
 }
 
+// Stop ends plugin job.
 func (p *Plugin) Stop() {
 	p.outPlugins.Stop()
-	p.metaSender.Stop()
-}
-
+}
+
+// Out send event from file plugins.
 func (p *Plugin) Out(event *pipeline.Event) {
 	p.outPlugins.Out(event, pipeline.PluginSelector{
 		CondType:  pipeline.ByNameSelector,
@@ -256,7 +322,6 @@
 			return true
 		}
 	}
-
 	return false
 }
 
@@ -354,6 +419,9 @@
 	anyPlugin, _ := file.Factory()
 	outPlugin := anyPlugin.(*file.Plugin)
 	outPlugin.SealUpCallback = p.addFileJobWithBucket(bucketName)
+	if p.config.FileConfig.MetaCfg.StoreMeta {
+		outPlugin.FileMetaCallback = p.genObjInfo(bucketName)
+	}
 
 	localBucketConfig := p.config.FileConfig
 	localBucketConfig.TargetFile = fmt.Sprintf("%s%s%s", bucketDir, bucketName, p.fileExtension)
@@ -385,8 +453,12 @@
 		sort.Slice(compressedFiles, p.getSortFunc(compressedFiles))
 		// upload archive
 		for _, z := range compressedFiles {
-			p.logger.Infof("uploaded file: %s, bucket: %s", z, bucketName)
-			p.uploadCh <- fileDTO{fileName: z, bucketName: bucketName}
+			objName, ok := p.restoreObjectName(z)
+			if !ok {
+				objName = p.generateObjectName(z)
+			}
+
+			p.uploadCh <- fileDTO{fileName: z, bucketName: bucketName, objectName: objName}
 		}
 		// compress all files that we have in the dir
 		p.compressFilesInDir(bucketName, targetDirs, fileNames)
@@ -404,7 +476,11 @@
 	// sort files by creation time
 	sort.Slice(files, p.getSortFunc(files))
 	for _, f := range files {
-		p.compressCh <- fileDTO{fileName: f, bucketName: bucketName}
+		objName, ok := p.restoreObjectName(f + p.compressor.getExtension())
+		if !ok {
+			objName = p.generateObjectName(f)
+		}
+		p.compressCh <- fileDTO{fileName: f, bucketName: bucketName, objectName: objName}
 	}
 }
 
@@ -423,27 +499,23 @@
 	}
 }
 
-func (p *Plugin) addFileJobWithBucket(bucketName string) func(filename string, firstTimestamp, lastTimestamp uint64) {
-	return func(filename string, firstTimestamp, lastTimestamp uint64) {
-		p.compressCh <- fileDTO{fileName: filename, bucketName: bucketName, firstTimestamp: firstTimestamp, lastTimestamp: lastTimestamp}
-	}
-}
-
-func (p *Plugin) sendMetadata(meta metadataDTO, constantPart string) error {
-	ev := &pipeline.Event{}
-	ev.SetAlienKind()
-	ev.Root = &insaneJSON.Root{}
-	err := ev.Root.DecodeString(fmt.Sprintf("{%s}", constantPart))
-	if err != nil {
-		return err
-	}
-	ev.Root.AddFieldNoAlloc(ev.Root, p.config.MetadataSenderCfg.FirstTimestampFieldForTrack).MutateToUint64(meta.leastTimestamp)
-	ev.Root.AddFieldNoAlloc(ev.Root, p.config.MetadataSenderCfg.LastTimestampFieldForTrack).MutateToUint64(meta.largestTimestamp)
-	ev.Root.AddFieldNoAlloc(ev.Root, p.config.MetadataSenderCfg.BucketNameFieldForTrack).MutateToString(meta.bucketName)
-	ev.Root.AddFieldNoAlloc(ev.Root, p.config.MetadataSenderCfg.S3UrlNameFieldForTrack).MutateToString(meta.s3Url)
-
-	p.metaSender.Out(ev)
-	return nil
+// addFileJobWithBucket receives sealed log files
+func (p *Plugin) addFileJobWithBucket(bucketName string) func(filename, objectName string) {
+	return func(filename, objectName string) {
+		if objectName == "" {
+			objectName = p.generateObjectName(filename)
+		}
+		p.compressCh <- fileDTO{fileName: filename, objectName: objectName, bucketName: bucketName}
+	}
+}
+
+// genObjInfo returns new s3 object name, path and compressor extention
+func (p *Plugin) genObjInfo(bucket string) func(name string) (objectPath, ext string) {
+	return func(name string) (objectPath, ext string) {
+		objectName := p.generateObjectName(name + p.compressor.getExtension())
+
+		return filepath.Join(p.config.Endpoint, bucket, objectName), p.compressor.getExtension()
+	}
 }
 
 func (p *Plugin) uploadWork() {
@@ -453,29 +525,6 @@
 			err := p.uploadToS3(compressed)
 			if err == nil {
 				p.logger.Infof("successfully uploaded object: %v", compressed)
-
-				// send metadata if required.
-				if p.config.MetadataSenderCfg != nil {
-					if err = p.sendMetadata(
-						metadataDTO{
-<<<<<<< HEAD
-							bucketName: compressed.bucketName,
-							s3Url:      compressed.fileName,
-=======
-							leastTimestamp:   compressed.firstTimestamp,
-							largestTimestamp: compressed.lastTimestamp,
-							bucketName:       compressed.bucketName,
-							s3Url:            compressed.fileName,
->>>>>>> efdac3ae
-						},
-						p.config.MetadataSenderCfg.ConstantMessagePart,
-					); err != nil {
-						p.logger.Fatalf("can't send metadata: %s", err.Error())
-					}
-
-					p.logger.Infof("metadata successfully sent")
-				}
-
 				// delete archive after uploading
 				err = os.Remove(compressed.fileName)
 				if err != nil {
@@ -502,7 +551,7 @@
 			p.logger.Panicf("could not delete file: %s, error: %s", dto, err.Error())
 		}
 		dto.fileName = compressedName
-		p.uploadCh <- fileDTO{fileName: dto.fileName, bucketName: dto.bucketName, firstTimestamp: dto.firstTimestamp, lastTimestamp: dto.lastTimestamp}
+		p.uploadCh <- fileDTO{fileName: dto.fileName, objectName: dto.objectName, bucketName: dto.bucketName}
 	}
 }
 
@@ -515,7 +564,8 @@
 	}
 
 	_, err := cl.FPutObject(
-		compressedDTO.bucketName, p.generateObjectName(compressedDTO.fileName),
+		compressedDTO.bucketName,
+		compressedDTO.objectName,
 		compressedDTO.fileName,
 		p.compressor.getObjectOptions(),
 	)
@@ -523,6 +573,7 @@
 		stats.GetCounter(subsystemName, sendErrorCounter).Inc()
 		return fmt.Errorf("could not upload file: %s into bucket: %s, error: %s", compressedDTO.fileName, compressedDTO.bucketName, err.Error())
 	}
+
 	return nil
 }
 
@@ -531,6 +582,40 @@
 	n := strconv.FormatInt(r.Int63n(math.MaxInt64), 16)
 	n = n[len(n)-8:]
 	objectName := path.Base(name)
+
 	objectName = objectName[0 : len(objectName)-len(p.compressor.getExtension())]
 	return fmt.Sprintf("%s.%s%s", objectName, n, p.compressor.getExtension())
+}
+
+// restoreObjectName tries restore object name from sealed metafile
+func (p *Plugin) restoreObjectName(file string) (objectName string, success bool) {
+	if !p.config.FileConfig.MetaCfg.StoreMeta {
+		return "", false
+	}
+
+	metaFile, err := os.Open(filepath.Join(p.config.FileConfig.MetaCfg.MetaDataDir, p.config.FileConfig.MetaCfg.SealedMetaPrefix+filepath.Base(file)))
+	if err != nil {
+		p.logger.Errorf("can't open sealed_meta: %s", err.Error())
+		return "", false
+	}
+	defer metaFile.Close()
+
+	byteValue, err := ioutil.ReadAll(metaFile)
+	if err != nil {
+		p.logger.Errorf("can't read sealed_meta: %s", err.Error())
+		return "", false
+	}
+
+	var result map[string]interface{}
+	if err := json.Unmarshal([]byte(byteValue), &result); err != nil {
+		p.logger.Errorf("can't unmarshal meta json: %s", err.Error())
+		return "", false
+	}
+
+	if objectName, ok := result[p.config.FileConfig.MetaCfg.SealedFileNameField]; ok {
+		if strVal, success := objectName.(string); success {
+			return strVal, success
+		}
+	}
+	return "", false
 }