--- conflicted
+++ resolved
@@ -8,6 +8,7 @@
 	"github.com/ozontech/file.d/metric"
 	"github.com/ozontech/file.d/pipeline"
 	"github.com/ozontech/file.d/plugin/input/file"
+
 	"go.uber.org/atomic"
 	"go.uber.org/zap"
 )
@@ -149,12 +150,11 @@
 	p.fp.Stop()
 }
 
-<<<<<<< HEAD
 func (p *Plugin) RegisterMetrics(ctl *metric.Ctl) {
 	p.fp.RegisterMetrics(ctl)
-=======
+}
+
 // PassEvent decides pass or discard event.
 func (p *Plugin) PassEvent(event *pipeline.Event) bool {
 	return p.fp.PassEvent(event)
->>>>>>> e68de65a
 }