--- conflicted
+++ resolved
@@ -99,19 +99,15 @@
 	inode    inodeID
 }
 
-<<<<<<< HEAD
-func NewJobProvider(config *Config, possibleOffsetCorruptionMetric, errorOpenFileMetric prometheus.Counter, sugLogger *zap.SugaredLogger) *jobProvider {
-=======
 type metricCollection struct {
-	possibleOffsetCorruptionMetric *prometheus.CounterVec
-	errorOpenFileMetric            *prometheus.CounterVec
-	notifyChannelLengthMetric      *prometheus.GaugeVec
+	possibleOffsetCorruptionMetric prometheus.Counter
+	errorOpenFileMetric            prometheus.Counter
+	notifyChannelLengthMetric      prometheus.Gauge
 }
 
 func newMetricCollection(
-	possibleOffsetCorruptionMetric *prometheus.CounterVec,
-	errorOpenFileMetric *prometheus.CounterVec,
-	notifyChannelLengthMetric *prometheus.GaugeVec,
+	possibleOffsetCorruptionMetric, errorOpenFileMetric prometheus.Counter,
+	notifyChannelLengthMetric prometheus.Gauge,
 ) *metricCollection {
 	return &metricCollection{
 		possibleOffsetCorruptionMetric: possibleOffsetCorruptionMetric,
@@ -121,7 +117,6 @@
 }
 
 func NewJobProvider(config *Config, metrics *metricCollection, sugLogger *zap.SugaredLogger) *jobProvider {
->>>>>>> 013d6096
 	jp := &jobProvider{
 		config:   config,
 		offsetDB: newOffsetDB(config.OffsetsFile, config.OffsetsFileTmp),
