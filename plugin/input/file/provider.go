--- conflicted
+++ resolved
@@ -54,13 +54,8 @@
 	logger           *zap.SugaredLogger
 
 	// provider metrics
-<<<<<<< HEAD
 	possibleOffsetCorruptionMetric prometheus.Counter
-=======
-
-	possibleOffsetCorruptionMetric *prometheus.CounterVec
-	errorOpenFileMetric            *prometheus.CounterVec
->>>>>>> 43aa597f
+	errorOpenFileMetric            prometheus.Counter
 }
 
 type Job struct {
@@ -104,11 +99,7 @@
 	inode    inodeID
 }
 
-<<<<<<< HEAD
-func NewJobProvider(config *Config, possibleOffsetCorruptionMetric prometheus.Counter, sugLogger *zap.SugaredLogger) *jobProvider {
-=======
-func NewJobProvider(config *Config, possibleOffsetCorruptionMetric, errorOpenFileMetric *prometheus.CounterVec, sugLogger *zap.SugaredLogger) *jobProvider {
->>>>>>> 43aa597f
+func NewJobProvider(config *Config, possibleOffsetCorruptionMetric, errorOpenFileMetric prometheus.Counter, sugLogger *zap.SugaredLogger) *jobProvider {
 	jp := &jobProvider{
 		config:   config,
 		offsetDB: newOffsetDB(config.OffsetsFile, config.OffsetsFileTmp),
@@ -292,7 +283,7 @@
 	file, err := os.Open(filename)
 	if err != nil {
 		jp.logger.Warnf("file was already moved from creation place %s: %s", filename, err.Error())
-		jp.errorOpenFileMetric.WithLabelValues().Inc()
+		jp.errorOpenFileMetric.Inc()
 		return
 	}
 
