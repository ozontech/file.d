package file

import (
	"time"

	"github.com/ozonru/file.d/cfg"
	"github.com/ozonru/file.d/fd"
	"github.com/ozonru/file.d/pipeline"
	"go.uber.org/zap"
)

/*{ introduction
It watches for files in the provided directory and reads them line by line.

Each line should contain only one event. It also correctly handles rotations (rename/truncate) and symlinks.

From time to time, it instantly releases and reopens descriptors of the completely processed files.
Such behavior allows files to be deleted by a third party software even though `file.d` is still working (in this case the reopening will fail).

A watcher is trying to use the file system events to detect file creation and updates.
But update events don't work with symlinks, so watcher also periodically manually `fstat` all tracking files to detect changes.

> ⚠ It supports the commitment mechanism. But "least once delivery" is guaranteed only if files aren't being truncated.
> However, `file.d` correctly handles file truncation, there is a little chance of data loss.
> It isn't a `file.d` issue. The data may have been written just before the file truncation. In this case, you may miss to read some events.
> If you care about the delivery, you should also know that the `logrotate` manual clearly states that copy/truncate may cause data loss even on a rotating stage.
> So use copy/truncate or similar actions only if your data isn't critical.


**Reading docker container log files:**
```yaml
pipelines:
  example_docker_pipeline:
    input:
        type: file
        watching_dir: /var/lib/docker/containers
        offsets_file: /data/offsets.yaml
        filename_pattern: "*-json.log"
        persistence_mode: async
```
}*/

type Plugin struct {
	config *Config
	logger *zap.SugaredLogger
	params *pipeline.InputPluginParams

	workers     []*worker
	jobProvider *jobProvider
}

type persistenceMode int

const (
	//! "persistenceMode" #1 /`([a-z]+)`/
	persistenceModeAsync persistenceMode = iota //* `async` – it periodically saves the offsets using `async_interval`. The saving operation is skipped if offsets haven't been changed. Suitable, in most cases, it guarantees at least one delivery and makes almost no overhead.
	persistenceModeSync                         //* `sync` – saves offsets as part of event commitment. It's very slow but excludes the possibility of event duplication in extreme situations like power loss.
)

type offsetsOp int

const (
	//! "offsetsOp" #1 /`(.+)`/
	offsetsOpContinue offsetsOp = iota //* `continue` – uses an offset file
	offsetsOpTail                      //* `tail` – sets an offset to the end of the file
	offsetsOpReset                     //* `reset` – resets an offset to the beginning of the file
)

type Config struct {
	//! config-params
	//^ config-params

	//> @3@4@5@6
	//>
	//> The source directory to watch for files to process. All subdirectories also will be watched. E.g. if files have
	//> `/var/my-logs/$YEAR/$MONTH/$DAY/$HOST/$FACILITY-$PROGRAM.log` structure, `watching_dir` should be `/var/my-logs`.
	//> Also the `filename_pattern`/`dir_pattern` is useful to filter needless files/subdirectories. In the case of using two or more
	//> different directories, it's recommended to setup separate pipelines for each.
	WatchingDir string `json:"watching_dir" required:"true"` //*

	//> @3@4@5@6
	//>
	//> The filename to store offsets of processed files. Offsets are loaded only on initialization.
	//> > It's a `yaml` file. You can modify it manually. 
	OffsetsFile    string `json:"offsets_file" required:"true"` //*
	OffsetsFileTmp string

	//> @3@4@5@6
	//>
	//> Files that don't meet this pattern will be ignored.
	//> > Check out [func Glob docs](https://golang.org/pkg/path/filepath/#Glob) for details.
	FilenamePattern string `json:"filename_pattern" default:"*"` //*

	//> @3@4@5@6
	//>
	//> Dirs that don't meet this pattern will be ignored.
	//> > Check out [func Glob docs](https://golang.org/pkg/path/filepath/#Glob) for details.
	DirPattern string `json:"dir_pattern" default:"*"` //*

	//> @3@4@5@6
	//>
	//> It defines how to save the offsets file:
	//> @persistenceMode|comment-list
	//>
	//> Save operation takes three steps:
	//> *  Write the temporary file with all offsets;
	//> *  Call `fsync()` on it;
	//> *  Rename the temporary file to the original one.
	PersistenceMode  string `json:"persistence_mode" default:"async" options:"async|sync"` //*
	PersistenceMode_ persistenceMode

	AsyncInterval  cfg.Duration `json:"async_interval" default:"1s" parse:"duration"` // *! @3 @4 @5 @6 <br> <br> Offsets saving interval. Only used if `persistence_mode` is set to `async`.
	AsyncInterval_ time.Duration

	//> @3@4@5@6
	//>
	//> The buffer size used for the file reading.
	//> > Each worker uses its own buffer so that final memory consumption will be `read_buffer_size*workers_count`.
	ReadBufferSize int `json:"read_buffer_size" default:"131072"` //*

	//> @3@4@5@6
	//>
	//> The max amount of opened files. If the limit is exceeded, `file.d` will exit with fatal.
	//> > Also, it checks your system's file descriptors limit: `ulimit -n`.
	MaxFiles int `json:"max_files" default:"16384"` //*

	//> @3@4@5@6
	//>
	//> An offset operation which will be performed when you add a file as a job:
	//> @offsetsOp|comment-list
	//> > It is only used on an initial scan of `watching_dir`. Files that will be caught up later during work will always use `reset` operation.
	OffsetsOp  string `json:"offsets_op" default:"continue" options:"continue|tail|reset"` //*
	OffsetsOp_ offsetsOp

	//> @3@4@5@6
	//>
<<<<<<< HEAD
	//> It defines how many workers will be instantiated. 
	//> Each worker:
	//> * Reads files (I/O bound)
	//> * Decodes events (CPU bound)
	//> > We recommend to set it to 4x-8x of CPU cores.
	WorkersCount  cfg.Expression `json:"workers_count" default:"gomaxprocs*4" parse:"expression"` //*
=======
	//> How much workers will be instantiated. Each worker:
	//> * Read files (I/O bound)
	//> * Decode events (CPU bound)
	//> > It's recommended to set it to 4x-8x of CPU cores.
	WorkersCount  cfg.Expression `json:"workers_count" default:"gomaxprocs*8" parse:"expression"` //*
>>>>>>> 097c25ef
	WorkersCount_ int

	//> @3@4@5@6
	//>
	//> It defines how often to report statistical information to stdout
	ReportInterval  cfg.Duration `json:"report_interval" default:"10s" parse:"duration"` //*
	ReportInterval_ time.Duration

	//> @3@4@5@6
	//>
	//> It defines how often to perform maintenance
	//> @maintenance
	MaintenanceInterval  cfg.Duration `json:"maintenance_interval" default:"10s" parse:"duration"` //*
	MaintenanceInterval_ time.Duration
}

func init() {
	fd.DefaultPluginRegistry.RegisterInput(&pipeline.PluginStaticInfo{
		Type:    "file",
		Factory: Factory,
	})
}

func Factory() (pipeline.AnyPlugin, pipeline.AnyConfig) {
	return &Plugin{}, &Config{}
}

func (p *Plugin) Start(config pipeline.AnyConfig, params *pipeline.InputPluginParams) {
	p.logger = params.Logger
	p.params = params
	p.config = config.(*Config)

	p.config.OffsetsFileTmp = p.config.OffsetsFile + ".atomic"

	p.jobProvider = NewJobProvider(p.config, p.params.Controller, p.logger)
	p.startWorkers()
	p.jobProvider.start()
}

func (p *Plugin) startWorkers() {
	p.workers = make([]*worker, p.config.WorkersCount_)
	for i := range p.workers {
		p.workers[i] = &worker{}
		p.workers[i].start(p.params.Controller, p.jobProvider, p.config.ReadBufferSize, p.logger)
	}

	p.logger.Infof("workers created, count=%d", len(p.workers))
}

func (p *Plugin) Commit(event *pipeline.Event) {
	p.jobProvider.commit(event)
}

func (p *Plugin) Stop() {
	p.logger.Infof("stopping %d workers", len(p.workers))
	for range p.workers {
		p.jobProvider.jobsChan <- nil
	}

	p.logger.Infof("stopping job provider")
	p.jobProvider.stop()
}<|MERGE_RESOLUTION|>--- conflicted
+++ resolved
@@ -134,20 +134,12 @@
 
 	//> @3@4@5@6
 	//>
-<<<<<<< HEAD
 	//> It defines how many workers will be instantiated. 
 	//> Each worker:
 	//> * Reads files (I/O bound)
 	//> * Decodes events (CPU bound)
 	//> > We recommend to set it to 4x-8x of CPU cores.
-	WorkersCount  cfg.Expression `json:"workers_count" default:"gomaxprocs*4" parse:"expression"` //*
-=======
-	//> How much workers will be instantiated. Each worker:
-	//> * Read files (I/O bound)
-	//> * Decode events (CPU bound)
-	//> > It's recommended to set it to 4x-8x of CPU cores.
 	WorkersCount  cfg.Expression `json:"workers_count" default:"gomaxprocs*8" parse:"expression"` //*
->>>>>>> 097c25ef
 	WorkersCount_ int
 
 	//> @3@4@5@6
