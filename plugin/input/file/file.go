package file

import (
	"net/http"
	"time"

	"github.com/ozontech/file.d/cfg"
	"github.com/ozontech/file.d/fd"
	"github.com/ozontech/file.d/metric"
	"github.com/ozontech/file.d/pipeline"
	prom "github.com/prometheus/client_golang/prometheus"
	"go.uber.org/zap"
)

/*{ introduction
It watches for files in the provided directory and reads them line by line.

Each line should contain only one event. It also correctly handles rotations (rename/truncate) and symlinks.

From time to time, it instantly releases and reopens descriptors of the completely processed files.
Such behavior allows files to be deleted by a third party software even though `file.d` is still working (in this case the reopening will fail).

A watcher is trying to use the file system events to detect file creation and updates.
But update events don't work with symlinks, so watcher also periodically manually `fstat` all tracking files to detect changes.

> ⚠ It supports the commitment mechanism. But "least once delivery" is guaranteed only if files aren't being truncated.
> However, `file.d` correctly handles file truncation, there is a little chance of data loss.
> It isn't a `file.d` issue. The data may have been written just before the file truncation. In this case, you may miss to read some events.
> If you care about the delivery, you should also know that the `logrotate` manual clearly states that copy/truncate may cause data loss even on a rotating stage.
> So use copy/truncate or similar actions only if your data isn't critical.
> In order to reduce potential harm of truncation, you can turn on notifications of file changes.
> By default the plugin is notified only on file creations. Note that following for changes is more CPU intensive.


**Reading docker container log files:**
```yaml
pipelines:
  example_docker_pipeline:
    input:
        type: file
        watching_dir: /var/lib/docker/containers
        offsets_file: /data/offsets.yaml
        filename_pattern: "*-json.log"
        persistence_mode: async
```
}*/

<<<<<<< HEAD
=======
const (
	subsystemName                      = "input_file"
	possibleOffsetCorruptionCounter    = "possible_offset_corruptions_total"
	alreadyWrittenEventsSkippedCounter = "already_written_event_skipped_total"
)

>>>>>>> e68de65a
type Plugin struct {
	config *Config
	logger *zap.SugaredLogger
	params *pipeline.InputPluginParams

	workers     []*worker
	jobProvider *jobProvider

	// plugin metrics
	possibleOffsetCorruptionMetric *prom.CounterVec
}

type persistenceMode int

const (
	// ! "persistenceMode" #1 /`([a-z]+)`/
	persistenceModeAsync persistenceMode = iota // * `async` – it periodically saves the offsets using `async_interval`. The saving operation is skipped if offsets haven't been changed. Suitable, in most cases, it guarantees at least one delivery and makes almost no overhead.
	persistenceModeSync                         // * `sync` – saves offsets as part of event commitment. It's very slow but excludes the possibility of event duplication in extreme situations like power loss.
)

type offsetsOp int

const (
	// ! "offsetsOp" #1 /`(.+)`/
	offsetsOpContinue offsetsOp = iota // * `continue` – uses an offset file
	offsetsOpTail                      // * `tail` – sets an offset to the end of the file
	offsetsOpReset                     // * `reset` – resets an offset to the beginning of the file
)

type Config struct {
	// ! config-params
	// ^ config-params

	// > @3@4@5@6
	// >
	// > The source directory to watch for files to process. All subdirectories also will be watched. E.g. if files have
	// > `/var/my-logs/$YEAR/$MONTH/$DAY/$HOST/$FACILITY-$PROGRAM.log` structure, `watching_dir` should be `/var/my-logs`.
	// > Also the `filename_pattern`/`dir_pattern` is useful to filter needless files/subdirectories. In the case of using two or more
	// > different directories, it's recommended to setup separate pipelines for each.
	WatchingDir string `json:"watching_dir" required:"true"` // *

	// > @3@4@5@6
	// >
	// > The filename to store offsets of processed files. Offsets are loaded only on initialization.
	// > > It's a `yaml` file. You can modify it manually.
	OffsetsFile    string `json:"offsets_file" required:"true"` // *
	OffsetsFileTmp string

	// > @3@4@5@6
	// >
	// > Files that don't meet this pattern will be ignored.
	// > > Check out [func Glob docs](https://golang.org/pkg/path/filepath/#Glob) for details.
	FilenamePattern string `json:"filename_pattern" default:"*"` // *

	// > @3@4@5@6
	// >
	// > Dirs that don't meet this pattern will be ignored.
	// > > Check out [func Glob docs](https://golang.org/pkg/path/filepath/#Glob) for details.
	DirPattern string `json:"dir_pattern" default:"*"` // *

	// > @3@4@5@6
	// >
	// > It defines how to save the offsets file:
	// > @persistenceMode|comment-list
	// >
	// > Save operation takes three steps:
	// > *  Write the temporary file with all offsets;
	// > *  Call `fsync()` on it;
	// > *  Rename the temporary file to the original one.
	PersistenceMode  string `json:"persistence_mode" default:"async" options:"async|sync"` // *
	PersistenceMode_ persistenceMode

	AsyncInterval  cfg.Duration `json:"async_interval" default:"1s" parse:"duration"` // *! @3 @4 @5 @6 <br> <br> Offsets saving interval. Only used if `persistence_mode` is set to `async`.
	AsyncInterval_ time.Duration

	// > @3@4@5@6
	// >
	// > The buffer size used for the file reading.
	// > > Each worker uses its own buffer so that final memory consumption will be `read_buffer_size*workers_count`.
	ReadBufferSize int `json:"read_buffer_size" default:"131072"` // *

	// > @3@4@5@6
	// >
	// > The max amount of opened files. If the limit is exceeded, `file.d` will exit with fatal.
	// > > Also, it checks your system's file descriptors limit: `ulimit -n`.
	MaxFiles int `json:"max_files" default:"16384"` // *

	// > @3@4@5@6
	// >
	// > An offset operation which will be performed when you add a file as a job:
	// > @offsetsOp|comment-list
	// > > It is only used on an initial scan of `watching_dir`. Files that will be caught up later during work will always use `reset` operation.
	OffsetsOp  string `json:"offsets_op" default:"continue" options:"continue|tail|reset"` // *
	OffsetsOp_ offsetsOp

	// > @3@4@5@6
	// >
	// > It defines how many workers will be instantiated.
	// > Each worker:
	// > * Reads files (I/O bound)
	// > * Decodes events (CPU bound)
	// > > We recommend to set it to 4x-8x of CPU cores.
	WorkersCount  cfg.Expression `json:"workers_count" default:"gomaxprocs*8" parse:"expression"` // *
	WorkersCount_ int

	// > @3@4@5@6
	// >
	// > It defines how often to report statistical information to stdout
	ReportInterval  cfg.Duration `json:"report_interval" default:"5s" parse:"duration"` // *
	ReportInterval_ time.Duration

	// > @3@4@5@6
	// >
	// > It defines how often to perform maintenance
	// > @maintenance
	MaintenanceInterval  cfg.Duration `json:"maintenance_interval" default:"10s" parse:"duration"` // *
	MaintenanceInterval_ time.Duration

	// > @3@4@5@6
	// >
	// > It turns on watching for file modifications. Turning it on cause more CPU work, but it is more probable to catch file truncation
	ShouldWatchChanges bool `json:"should_watch_file_changes" default:"false"` // *
}

func init() {
	fd.DefaultPluginRegistry.RegisterInput(&pipeline.PluginStaticInfo{
		Type:    "file",
		Factory: Factory,
		Endpoints: map[string]func(http.ResponseWriter, *http.Request){
			"reset": ResetterRegistryInstance.Reset,
		},
	})
}

func Factory() (pipeline.AnyPlugin, pipeline.AnyConfig) {
	return &Plugin{}, &Config{}
}

func (p *Plugin) Start(config pipeline.AnyConfig, params *pipeline.InputPluginParams) {
	p.logger = params.Logger
	p.params = params
	p.config = config.(*Config)

	p.config.OffsetsFileTmp = p.config.OffsetsFile + ".atomic"

	p.jobProvider = NewJobProvider(p.config, p.possibleOffsetCorruptionMetric, p.logger)

	ResetterRegistryInstance.AddResetter(params.PipelineName, p)

	p.startWorkers()
	p.jobProvider.start()
}

<<<<<<< HEAD
func (p *Plugin) RegisterMetrics(ctl *metric.Ctl) {
	p.possibleOffsetCorruptionMetric = ctl.RegisterCounter("input_file_possible_offset_corruptions_total", "Total number of possible offset corruptions")
=======
func (p *Plugin) registerPluginMetrics() {
	metric.RegisterCounter(&metric.MetricDesc{
		Subsystem: subsystemName,
		Name:      possibleOffsetCorruptionCounter,
		Help:      "Total number of possible offset corruptions",
	})
	metric.RegisterCounter(&metric.MetricDesc{
		Subsystem: subsystemName,
		Name:      alreadyWrittenEventsSkippedCounter,
		Help:      "Total number of skipped events that was already written",
	})
>>>>>>> e68de65a
}

func (p *Plugin) startWorkers() {
	p.workers = make([]*worker, p.config.WorkersCount_)
	for i := range p.workers {
		p.workers[i] = &worker{
			maxEventSize: p.params.PipelineSettings.MaxEventSize,
		}
		p.workers[i].start(p.params.Controller, p.jobProvider, p.config.ReadBufferSize, p.logger)
	}

	p.logger.Infof("workers created, count=%d", len(p.workers))
}

func (p *Plugin) Commit(event *pipeline.Event) {
	p.jobProvider.commit(event)
}

func (p *Plugin) Stop() {
	p.logger.Infof("stopping %d workers", len(p.workers))
	for range p.workers {
		p.jobProvider.jobsChan <- nil
	}

	p.logger.Infof("stopping job provider")
	p.jobProvider.stop()
}

// PassEvent decides pass or discard event.
func (p *Plugin) PassEvent(event *pipeline.Event) bool {
	p.jobProvider.jobsMu.RLock()
	job := p.jobProvider.jobs[event.SourceID]
	p.jobProvider.jobsMu.RUnlock()

	savedOffset, exist := job.offsets.get(pipeline.StreamName(event.StreamNameBytes()))
	if !exist {
		// this is new savedOffset therefore message new as well.
		return true
	}
	// event.Offset must be newer that saved one. Otherwise, this event was passed&committed
	// and file-d went down after commit
	pass := event.Offset > savedOffset
	if !pass {
		metric.GetCounter(subsystemName, alreadyWrittenEventsSkippedCounter).Inc()
		return false
	}

	return true
}<|MERGE_RESOLUTION|>--- conflicted
+++ resolved
@@ -45,15 +45,6 @@
 ```
 }*/
 
-<<<<<<< HEAD
-=======
-const (
-	subsystemName                      = "input_file"
-	possibleOffsetCorruptionCounter    = "possible_offset_corruptions_total"
-	alreadyWrittenEventsSkippedCounter = "already_written_event_skipped_total"
-)
-
->>>>>>> e68de65a
 type Plugin struct {
 	config *Config
 	logger *zap.SugaredLogger
@@ -63,7 +54,8 @@
 	jobProvider *jobProvider
 
 	// plugin metrics
-	possibleOffsetCorruptionMetric *prom.CounterVec
+	possibleOffsetCorruptionMetric    *prom.CounterVec
+	alreadyWrittenEventsSkippedMetric *prom.CounterVec
 }
 
 type persistenceMode int
@@ -207,22 +199,9 @@
 	p.jobProvider.start()
 }
 
-<<<<<<< HEAD
 func (p *Plugin) RegisterMetrics(ctl *metric.Ctl) {
 	p.possibleOffsetCorruptionMetric = ctl.RegisterCounter("input_file_possible_offset_corruptions_total", "Total number of possible offset corruptions")
-=======
-func (p *Plugin) registerPluginMetrics() {
-	metric.RegisterCounter(&metric.MetricDesc{
-		Subsystem: subsystemName,
-		Name:      possibleOffsetCorruptionCounter,
-		Help:      "Total number of possible offset corruptions",
-	})
-	metric.RegisterCounter(&metric.MetricDesc{
-		Subsystem: subsystemName,
-		Name:      alreadyWrittenEventsSkippedCounter,
-		Help:      "Total number of skipped events that was already written",
-	})
->>>>>>> e68de65a
+	p.alreadyWrittenEventsSkippedMetric = ctl.RegisterCounter("input_file_already_written_event_skipped_total", "Total number of skipped events that was already written")
 }
 
 func (p *Plugin) startWorkers() {
@@ -266,7 +245,7 @@
 	// and file-d went down after commit
 	pass := event.Offset > savedOffset
 	if !pass {
-		metric.GetCounter(subsystemName, alreadyWrittenEventsSkippedCounter).Inc()
+		p.alreadyWrittenEventsSkippedMetric.WithLabelValues().Inc()
 		return false
 	}
 
