--- conflicted
+++ resolved
@@ -55,15 +55,9 @@
 	jobProvider *jobProvider
 
 	// plugin metrics
-<<<<<<< HEAD
 	possibleOffsetCorruptionMetric    prometheus.Counter
 	alreadyWrittenEventsSkippedMetric prometheus.Counter
-=======
-
-	possibleOffsetCorruptionMetric    *prometheus.CounterVec
-	alreadyWrittenEventsSkippedMetric *prometheus.CounterVec
-	errorOpenFileMetric               *prometheus.CounterVec
->>>>>>> 43aa597f
+	errorOpenFileMetric               prometheus.Counter
 }
 
 type persistenceMode int
