package file

import (
	"fmt"
	"io"
	"os"
	"path"
	"strings"
	"sync"
	"testing"

	"github.com/ozontech/file.d/metric"
	"github.com/ozontech/file.d/pipeline"
	"github.com/prometheus/client_golang/prometheus"
	"github.com/stretchr/testify/assert"
	"github.com/stretchr/testify/require"
	"go.uber.org/atomic"
	"go.uber.org/zap"
)

type inputerMock struct {
	gotData []string
}

func (i *inputerMock) IncReadOps() {}

func (i *inputerMock) IncMaxEventSizeExceeded() {}

func (i *inputerMock) In(_ pipeline.SourceID, _ string, _ int64, data []byte, _ bool) uint64 {
	i.gotData = append(i.gotData, string(data))
	return 0
}

func (i *inputerMock) lastData() string {
	if len(i.gotData)-1 < 0 {
		return ""
	}
	return i.gotData[len(i.gotData)-1]
}

func TestWorkerWork(t *testing.T) {
	tests := []struct {
		name           string
		maxEventSize   int
		inFile         string
		readBufferSize int
		expData        string
	}{
		{
			name:           "should_ok_when_read_1_line",
			maxEventSize:   1024,
			inFile:         "abc\n",
			readBufferSize: 1024,
			expData:        "abc\n",
		},
		{
			name:           "should_ok_and_empty_when_read_not_ready_line",
			maxEventSize:   1024,
			inFile:         "abc",
			readBufferSize: 1024,
			expData:        "",
		},
		{
			name:           "should_ok_and_not_read_long_line",
			maxEventSize:   2,
			inFile:         "abc\n",
			readBufferSize: 1024,
			expData:        "",
		},
	}
	for _, tt := range tests {
		t.Run(tt.name, func(t *testing.T) {
			f, err := os.CreateTemp("/tmp", "worker_test")
			require.NoError(t, err)
			info, err := f.Stat()
			require.NoError(t, err)
			defer os.Remove(path.Join("/tmp", info.Name()))

			_, _ = fmt.Fprint(f, tt.inFile)
			_, err = f.Seek(0, io.SeekStart)
			require.NoError(t, err)
			job := &Job{
				file:           f,
				inode:          0,
				sourceID:       0,
				filename:       "",
				symlink:        "",
				ignoreEventsLE: 0,
				lastEventSeq:   0,
				isVirgin:       false,
				isDone:         false,
				shouldSkip:     *atomic.NewBool(false),
				mu:             &sync.Mutex{},
			}
<<<<<<< HEAD
			ctl := metric.NewCtl("test", prometheus.NewRegistry())
			possibleOffsetCorruptionMetric := ctl.RegisterCounter("worker", "help_test")
			errorOpenFileMetric := ctl.RegisterCounter("worker", "help_test")
			jp := NewJobProvider(&Config{}, possibleOffsetCorruptionMetric, errorOpenFileMetric, &zap.SugaredLogger{})
=======
			ctl := metric.New("test", prometheus.NewRegistry())
			metrics := newMetricCollection(
				ctl.RegisterCounter("worker", "help_test"),
				ctl.RegisterCounter("worker", "help_test"),
				ctl.RegisterGauge("worker", "help_test"),
			)
			jp := NewJobProvider(&Config{}, metrics, &zap.SugaredLogger{})
>>>>>>> 013d6096
			jp.jobsChan = make(chan *Job, 2)
			jp.jobs = map[pipeline.SourceID]*Job{
				1: job,
			}
			jp.jobsChan <- job
			jp.jobsChan <- nil

			w := &worker{maxEventSize: tt.maxEventSize}
			inputer := inputerMock{}

			w.work(&inputer, jp, tt.readBufferSize, zap.L().Sugar().With("fd"))

			assert.Equal(t, tt.expData, inputer.lastData())
		})
	}
}

func TestWorkerWorkMultiData(t *testing.T) {
	tests := []struct {
		name           string
		maxEventSize   int
		readBufferSize int

		inData  string
		outData []string
	}{
		{
			name:           "long event",
			maxEventSize:   50,
			readBufferSize: 1024,

			inData: fmt.Sprintf(`{"a":"a"}
{"key":"%s"}
{"a":"a"}
{"key":"%s"}
{"a":"a"}
`, strings.Repeat("a", 50), strings.Repeat("a", 50)),
			outData: []string{
				`{"a":"a"}` + "\n",
				`{"a":"a"}` + "\n",
				`{"a":"a"}` + "\n",
			},
		},
		{
			name:           "long event at the beginning of the file",
			maxEventSize:   50,
			readBufferSize: 1024,

			inData: fmt.Sprintf(`{"key":"%s"}
{"a":"a"}
{"a":"a"}
{"key":"%s"}
{"a":"a"}
`, strings.Repeat("a", 50), strings.Repeat("a", 50)),
			outData: []string{
				`{"a":"a"}` + "\n",
				`{"a":"a"}` + "\n",
				`{"a":"a"}` + "\n",
			},
		},
		{
			name:           "long event at the end of the file",
			maxEventSize:   50,
			readBufferSize: 1024,

			inData: fmt.Sprintf(`{"a":"a"}
{"a":"a"}
{"a":"a"}
{"key":"%s"}
{"key":"%s"}
`, strings.Repeat("a", 50), strings.Repeat("a", 50)),
			outData: []string{
				`{"a":"a"}` + "\n",
				`{"a":"a"}` + "\n",
				`{"a":"a"}` + "\n",
			},
		},
		{
			name:           "small buffer",
			maxEventSize:   50,
			readBufferSize: 5,

			inData: fmt.Sprintf(`{"a":"a"}
{"a":"a"}
{"key":"%s"}
{"a":"a"}
{"key":"%s"}
`, strings.Repeat("a", 50), strings.Repeat("a", 50)),
			outData: []string{
				`{"a":"a"}` + "\n",
				`{"a":"a"}` + "\n",
				`{"a":"a"}` + "\n",
			},
		},
		{
			name:           "no new line",
			maxEventSize:   50,
			readBufferSize: 1024,

			inData:  `{"a":"a"}`,
			outData: nil, // we don't send an event if we don't find a newline
		},
	}

	for _, tt := range tests {
		t.Run(tt.name, func(t *testing.T) {
			w := &worker{maxEventSize: tt.maxEventSize}

			f, err := os.CreateTemp("/tmp", "worker_test")
			require.NoError(t, err)
			info, err := f.Stat()
			require.NoError(t, err)
			defer os.Remove(path.Join("/tmp", info.Name()))

			_, _ = fmt.Fprint(f, tt.inData)

			_, err = f.Seek(0, io.SeekStart)
			require.NoError(t, err)

			job := &Job{
				file:       f,
				shouldSkip: *atomic.NewBool(false),
				offsets:    sliceMap{},
				mu:         &sync.Mutex{},
			}

<<<<<<< HEAD
			ctl := metric.NewCtl("test", prometheus.NewRegistry())
			possibleOffsetCorruptionMetric := ctl.RegisterCounter("worker", "help_test")
			errorOpenFileMetric := ctl.RegisterCounter("worker", "help_test")
			jp := NewJobProvider(&Config{}, possibleOffsetCorruptionMetric, errorOpenFileMetric, &zap.SugaredLogger{})
=======
			ctl := metric.New("test", prometheus.NewRegistry())
			metrics := newMetricCollection(
				ctl.RegisterCounter("worker", "help_test"),
				ctl.RegisterCounter("worker", "help_test"),
				ctl.RegisterGauge("worker", "help_test"),
			)
			jp := NewJobProvider(&Config{}, metrics, &zap.SugaredLogger{})
>>>>>>> 013d6096
			jp.jobsChan = make(chan *Job, 2)
			jp.jobs = map[pipeline.SourceID]*Job{
				1: job,
			}
			jp.jobsChan <- job
			jp.jobsChan <- nil

			inputer := inputerMock{}
			w.work(&inputer, jp, tt.readBufferSize, zap.L().Sugar().With("fd"))

			assert.Equal(t, tt.outData, inputer.gotData)
		})
	}
}<|MERGE_RESOLUTION|>--- conflicted
+++ resolved
@@ -92,20 +92,13 @@
 				shouldSkip:     *atomic.NewBool(false),
 				mu:             &sync.Mutex{},
 			}
-<<<<<<< HEAD
 			ctl := metric.NewCtl("test", prometheus.NewRegistry())
-			possibleOffsetCorruptionMetric := ctl.RegisterCounter("worker", "help_test")
-			errorOpenFileMetric := ctl.RegisterCounter("worker", "help_test")
-			jp := NewJobProvider(&Config{}, possibleOffsetCorruptionMetric, errorOpenFileMetric, &zap.SugaredLogger{})
-=======
-			ctl := metric.New("test", prometheus.NewRegistry())
 			metrics := newMetricCollection(
 				ctl.RegisterCounter("worker", "help_test"),
 				ctl.RegisterCounter("worker", "help_test"),
 				ctl.RegisterGauge("worker", "help_test"),
 			)
 			jp := NewJobProvider(&Config{}, metrics, &zap.SugaredLogger{})
->>>>>>> 013d6096
 			jp.jobsChan = make(chan *Job, 2)
 			jp.jobs = map[pipeline.SourceID]*Job{
 				1: job,
@@ -232,20 +225,13 @@
 				mu:         &sync.Mutex{},
 			}
 
-<<<<<<< HEAD
 			ctl := metric.NewCtl("test", prometheus.NewRegistry())
-			possibleOffsetCorruptionMetric := ctl.RegisterCounter("worker", "help_test")
-			errorOpenFileMetric := ctl.RegisterCounter("worker", "help_test")
-			jp := NewJobProvider(&Config{}, possibleOffsetCorruptionMetric, errorOpenFileMetric, &zap.SugaredLogger{})
-=======
-			ctl := metric.New("test", prometheus.NewRegistry())
 			metrics := newMetricCollection(
 				ctl.RegisterCounter("worker", "help_test"),
 				ctl.RegisterCounter("worker", "help_test"),
 				ctl.RegisterGauge("worker", "help_test"),
 			)
 			jp := NewJobProvider(&Config{}, metrics, &zap.SugaredLogger{})
->>>>>>> 013d6096
 			jp.jobsChan = make(chan *Job, 2)
 			jp.jobs = map[pipeline.SourceID]*Job{
 				1: job,
