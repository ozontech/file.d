--- conflicted
+++ resolved
@@ -14,15 +14,11 @@
 )
 
 type worker struct {
-<<<<<<< HEAD
 	maxEventSize       int
 	cutOffEventByLimit bool
-	metaTemplater      *metadata.MetaTemplater
-=======
-	maxEventSize  int
+
 	metaTemplater *metadata.MetaTemplater
 	needK8sMeta   bool
->>>>>>> e4212a54
 }
 
 type inputer interface {
