--- conflicted
+++ resolved
@@ -1,11 +1,8 @@
 package http
 
 import (
-<<<<<<< HEAD
 	"bytes"
-=======
 	"fmt"
->>>>>>> c03639b1
 	"io"
 	"net"
 	"net/http"
