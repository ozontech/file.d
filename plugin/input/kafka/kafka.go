--- conflicted
+++ resolved
@@ -71,13 +71,7 @@
 	p.controller = params.Controller
 	p.logger = params.Logger
 	p.config = config.(*Config)
-
-<<<<<<< HEAD
-	p.idByTopic = make(map[string]int)
-=======
-	p.registerPluginMetrics()
 	p.idByTopic = make(map[string]int, len(p.config.Topics))
->>>>>>> bd74e5b4
 	for i, topic := range p.config.Topics {
 		p.idByTopic[topic] = i
 	}
