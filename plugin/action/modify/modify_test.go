--- conflicted
+++ resolved
@@ -71,22 +71,10 @@
 	p, input, output := test.NewPipelineMock(test.NewActionPluginStaticInfo(factory, config, pipeline.MatchModeAnd, nil, false))
 	wg := &sync.WaitGroup{}
 
-<<<<<<< HEAD
-	i := 0
-	output.SetOutFn(func(e *pipeline.Event) {
-		defer wg.Done()
-
-		for field, wantVal := range testEvents[i].fieldsValues {
-			gotVal := e.Root.Dig(field).AsString()
-			assert.Equal(t, wantVal, gotVal, "wrong field value")
-		}
-		i++
-=======
 	outEvents := make([]string, 0, len(testEvents))
 	output.SetOutFn(func(e *pipeline.Event) {
 		outEvents = append(outEvents, e.Root.EncodeToString())
 		wg.Done()
->>>>>>> c03639b1
 	})
 	wg.Add(len(testEvents))
 
@@ -96,8 +84,6 @@
 
 	wg.Wait()
 	p.Stop()
-<<<<<<< HEAD
-=======
 
 	assert.Equal(t, len(testEvents), len(outEvents), "wrong out events count")
 
@@ -112,7 +98,6 @@
 			assert.Equal(t, wantVal, gotVal, "wrong field value")
 		}
 	}
->>>>>>> c03639b1
 }
 
 func TestModifyTrim(t *testing.T) {
