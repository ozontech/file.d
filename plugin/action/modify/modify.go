package modify

import (
	"github.com/ozontech/file.d/cfg/substitution"
	"github.com/ozontech/file.d/fd"
	"github.com/ozontech/file.d/pipeline"
	"go.uber.org/zap"
)

const filterBufInitSize = 1024

/*{ introduction
It modifies the content for a field. It works only with strings.
You can provide an unlimited number of config parameters. Each parameter handled as `cfg.FieldSelector`:`cfg.Substitution`.

**Example:**
```yaml
pipelines:
  example_pipeline:
    ...
    actions:
    - type: modify
      my_object.field.subfield: value is ${another_object.value}.
    ...
```

The resulting event could look like:
```
{
  "my_object": {
    "field": {
      "subfield":"value is 666."
    }
  },
  "another_object": {
    "value": 666
  }
```

**Filters**

Sometimes it is required to extract certain data from fields and for that purpose filter chains were added.
Filters are added one after another using pipe '|' symbol and they are applied to the last value in the chain.

For example, in expression `${field|re("(test-pod-\w+)",-1,[1],",")|re("test-pod-(\w+)",-1,[1],",")}` first the value of 'field' is retrieved,
then the data extracted using first regular expression and formed into a new string, then the second regular expression is applied
and its result is formed into a value to be put in modified field.

Currently available filters are:
+ `regex filter` - `re(regex string, limit int, groups []int, separator string)`, filters data using `regex`, extracts `limit` occurrences,
takes regex groups listed in `groups` list, and if there are more than one extracted element concatenates result using `separator`.
Negative value of `limit` means all occurrences are extracted, `limit` 0 means no occurrences are extracted, `limit` greater than 0 means
at most `limit` occurrences are extracted.

Examples:

Example #1:

Data: `{"message:"info: something happened"}`

Substitution: `level: ${message|re("(\w+):.*",-1,[1],",")}`

Result: `{"message:"info: something happened","level":"info"}`

Example #2:

Data: `{"message:"re1 re2 re3 re4"}`

Substitution: `extracted: ${message|re("(re\d+)",2,[1],",")}`

Result: `{"message:"re1 re2 re3 re4","extracted":"re1,re2"}`

Example #3:

Data: `{"message:"service=service-test-1 exec took 200ms"}`

Substitution: `took: ${message|re("service=([A-Za-z0-9_\-]+) exec took (\d+\.?\d*(?:ms|s|m|h))",-1,[2],",")}`

Result: `{"message:"service=service-test-1 exec took 200ms","took":"200ms"}`

}*/

type fieldOp struct {
	field []string
	ops   []cfg.SubstitutionOp
}

type Plugin struct {
	config   *Config
<<<<<<< HEAD
	logger   *zap.SugaredLogger
	fieldOps []fieldOp
	buf      []byte
=======
	logger   *zap.Logger
	ops      map[string][]substitution.SubstitutionOp
	buf      []byte
	fieldBuf []byte
>>>>>>> b9e8a00b
}

type Config map[string]string

func init() {
	fd.DefaultPluginRegistry.RegisterAction(&pipeline.PluginStaticInfo{
		Type:    "modify",
		Factory: factory,
	})
}

func factory() (pipeline.AnyPlugin, pipeline.AnyConfig) {
	return &Plugin{}, &Config{}
}

func (p *Plugin) Start(config pipeline.AnyConfig, params *pipeline.ActionPluginParams) {
	p.config = config.(*Config)
<<<<<<< HEAD
	p.logger = params.Logger
	p.fieldOps = make([]fieldOp, 0, len(*p.config))
=======
	p.ops = make(map[string][]substitution.SubstitutionOp)
	p.logger = params.Logger.Desugar()
>>>>>>> b9e8a00b

	filtersBuf := make([]byte, 0, filterBufInitSize)
	for key, value := range *p.config {
		// if there are field filters in substitutions, they will have single buffer for all
		// substitution ops in this plugin
		ops, err := substitution.ParseSubstitution(value, filtersBuf, p.logger)
		if err != nil {
			p.logger.Fatal("can't parse substitution", zap.Error(err))
		}

		if len(ops) == 0 {
			continue
		}

		p.fieldOps = append(p.fieldOps, fieldOp{
			field: cfg.ParseFieldSelector(key),
			ops:   ops,
		})
	}
}

func (p *Plugin) Stop() {
}

func (p *Plugin) Do(event *pipeline.Event) pipeline.ActionResult {
	for _, fo := range p.fieldOps {
		p.buf = p.buf[:0]
		for _, op := range fo.ops {
			switch op.Kind {
			case substitution.SubstitutionOpKindRaw:
				p.buf = append(p.buf, op.Data[0]...)
			case substitution.SubstitutionOpKindField:
				p.fieldBuf = p.fieldBuf[:0]
				fieldData := event.Root.Dig(op.Data...).AsBytes()
				p.fieldBuf = append(p.fieldBuf, fieldData...)
				for i := 0; i < len(op.Filters); i++ {
					p.fieldBuf = op.Filters[i].Apply(p.fieldBuf, p.fieldBuf)
				}
				p.buf = append(p.buf, p.fieldBuf...)
			default:
				p.logger.Panic("unknown substitution kind", zap.Int("substitution_kind", int(op.Kind)))
			}
		}

		pipeline.CreateNestedField(event.Root, fo.field).MutateToBytesCopy(event.Root, p.buf)
	}

	return pipeline.ActionPass
}<|MERGE_RESOLUTION|>--- conflicted
+++ resolved
@@ -1,6 +1,7 @@
 package modify
 
 import (
+	"github.com/ozontech/file.d/cfg"
 	"github.com/ozontech/file.d/cfg/substitution"
 	"github.com/ozontech/file.d/fd"
 	"github.com/ozontech/file.d/pipeline"
@@ -82,21 +83,15 @@
 
 type fieldOp struct {
 	field []string
-	ops   []cfg.SubstitutionOp
+	ops   []substitution.SubstitutionOp
 }
 
 type Plugin struct {
 	config   *Config
-<<<<<<< HEAD
-	logger   *zap.SugaredLogger
+	logger   *zap.Logger
 	fieldOps []fieldOp
 	buf      []byte
-=======
-	logger   *zap.Logger
-	ops      map[string][]substitution.SubstitutionOp
-	buf      []byte
 	fieldBuf []byte
->>>>>>> b9e8a00b
 }
 
 type Config map[string]string
@@ -114,13 +109,8 @@
 
 func (p *Plugin) Start(config pipeline.AnyConfig, params *pipeline.ActionPluginParams) {
 	p.config = config.(*Config)
-<<<<<<< HEAD
-	p.logger = params.Logger
 	p.fieldOps = make([]fieldOp, 0, len(*p.config))
-=======
-	p.ops = make(map[string][]substitution.SubstitutionOp)
 	p.logger = params.Logger.Desugar()
->>>>>>> b9e8a00b
 
 	filtersBuf := make([]byte, 0, filterBufInitSize)
 	for key, value := range *p.config {
