package rename

import (
	"github.com/ozontech/file.d/cfg"
	"github.com/ozontech/file.d/fd"
	"github.com/ozontech/file.d/pipeline"
)

/*{ introduction
It renames the fields of the event. You can provide an unlimited number of config parameters. Each parameter handled as `cfg.FieldSelector`:`string`.
When `override` is set to `false`, the field won't be renamed in the case of field name collision.
Sequence of rename operations isn't guaranteed. Use different actions for prioritization.

**Example:**
```yaml
pipelines:
  example_pipeline:
    ...
    actions:
    - type: rename
      override: false
      my_object.field.subfield: new_sub_field
    ...
```

The resulting event could look like:
```yaml
{
  "my_object": {
    "field": {
      "new_sub_field":"value"
    }
  },
```
}*/

type Plugin struct {
	paths          [][]string
	names          []string
	preserveFields bool
}

type Config map[string]any

func init() {
	fd.DefaultPluginRegistry.RegisterAction(&pipeline.PluginStaticInfo{
		Type:    "rename",
		Factory: factory,
	})
}

func factory() (pipeline.AnyPlugin, pipeline.AnyConfig) {
	return &Plugin{}, &Config{}
}

func (p *Plugin) Start(config pipeline.AnyConfig, _ *pipeline.ActionPluginParams) {
	sharedConfig := *config.(*Config)
<<<<<<< HEAD
	localConfig := make(map[string]any) // clone shared config to be able to modify it
=======
	localConfig := make(map[string]interface{}, len(sharedConfig)) // clone shared config to be able to modify it
>>>>>>> 13fe52e0
	for k, v := range sharedConfig {
		localConfig[k] = v
	}

	p.preserveFields = localConfig["override"] == nil || !localConfig["override"].(bool)

	delete(localConfig, "override")
	m := cfg.UnescapeMap(localConfig)

	for path, name := range m {
		selector := cfg.ParseFieldSelector(path)
		p.paths = append(p.paths, selector)
		p.names = append(p.names, name)
	}
}

func (p *Plugin) Stop() {
}

func (p *Plugin) Do(event *pipeline.Event) pipeline.ActionResult {
	for index, path := range p.paths {
		if p.preserveFields {
			if event.Root.Dig(p.names[index]) != nil {
				continue
			}
		}

		node := event.Root.Dig(path...)
		if node == nil {
			continue
		}

		node.Suicide()
		event.Root.AddFieldNoAlloc(event.Root, p.names[index]).MutateToNode(node)
	}

	return pipeline.ActionPass
}<|MERGE_RESOLUTION|>--- conflicted
+++ resolved
@@ -55,11 +55,7 @@
 
 func (p *Plugin) Start(config pipeline.AnyConfig, _ *pipeline.ActionPluginParams) {
 	sharedConfig := *config.(*Config)
-<<<<<<< HEAD
-	localConfig := make(map[string]any) // clone shared config to be able to modify it
-=======
-	localConfig := make(map[string]interface{}, len(sharedConfig)) // clone shared config to be able to modify it
->>>>>>> 13fe52e0
+	localConfig := make(map[string]any, len(sharedConfig)) // clone shared config to be able to modify it
 	for k, v := range sharedConfig {
 		localConfig[k] = v
 	}
