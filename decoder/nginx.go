package decoder

import (
	"bytes"
	"errors"
	"fmt"
	"unicode"

	insaneJSON "github.com/ozontech/insane-json"
<<<<<<< HEAD
=======
)

const (
	nginxWithCustomFieldsParam = "nginx_with_custom_fields"
>>>>>>> c03639b1
)

type NginxErrorRow struct {
	Time         []byte
	Level        []byte
	PID          []byte
	TID          []byte
	CID          []byte
	Message      []byte
	CustomFields map[string][]byte
}

type nginxErrorParams struct {
	WithCustomFields bool // optional
}

type NginxErrorDecoder struct {
	params nginxErrorParams
}

func NewNginxErrorDecoder(params map[string]any) (*NginxErrorDecoder, error) {
	p, err := extractNginxErrorParams(params)
	if err != nil {
		return nil, fmt.Errorf("can't extract params: %w", err)
	}

	return &NginxErrorDecoder{
		params: p,
	}, nil
}

func (d *NginxErrorDecoder) Type() Type {
	return NGINX_ERROR
}

// DecodeToJson decodes nginx error formatted log and merges result with event.
//
// From:
//
//	"2022/08/17 10:49:27 [error] 2725122#2725122: *792412315 lua udp socket read timed out, context: ngx.timer"
//
// To:
//
//	{
//		"time": "2022/08/17 10:49:27",
//		"level": "error",
//		"pid": "2725122",
//		"tid": "2725122",
//		"cid": "792412315",
//		"message": "lua udp socket read timed out, context: ngx.timer"
//	}
func (d *NginxErrorDecoder) DecodeToJson(root *insaneJSON.Root, data []byte) error {
	rowRaw, err := d.Decode(data)
	if err != nil {
		return err
	}
	row := rowRaw.(NginxErrorRow)

	root.AddFieldNoAlloc(root, "time").MutateToBytesCopy(root, row.Time)
	root.AddFieldNoAlloc(root, "level").MutateToBytesCopy(root, row.Level)
	root.AddFieldNoAlloc(root, "pid").MutateToBytesCopy(root, row.PID)
	root.AddFieldNoAlloc(root, "tid").MutateToBytesCopy(root, row.TID)
	if len(row.CID) > 0 {
		root.AddFieldNoAlloc(root, "cid").MutateToBytesCopy(root, row.CID)
	}
	if len(row.Message) > 0 {
		root.AddFieldNoAlloc(root, "message").MutateToBytesCopy(root, row.Message)
	}
	for k, v := range row.CustomFields {
		root.AddFieldNoAlloc(root, k).MutateToBytesCopy(root, v)
	}

	return nil
}

// Decode decodes nginx error formated log to [NginxErrorRow].
//
// Example of format:
//
//	"2022/08/17 10:49:27 [error] 2725122#2725122: *792412315 lua udp socket read timed out, context: ngx.timer"
func (d *NginxErrorDecoder) Decode(data []byte) (any, error) {
	row := NginxErrorRow{}

	data = bytes.TrimSuffix(data, []byte("\n"))

	split := spaceSplit(data, 5)
	if len(split) < 4 {
		return row, errors.New("incorrect format, missing required fields")
	}

	row.Time = data[:split[1]]
	if split[2]-split[1] < 4 {
		return row, errors.New("incorrect log level format, too short")
	}

	row.Level = data[split[1]+2 : split[2]-1]

	pidComplete := false
	tidComplete := false
	for i := split[2] + 1; i < split[3]; i++ {
		if data[i] == '#' {
			pidComplete = true
			continue
		}
		if data[i] == ':' {
			tidComplete = true
			break
		}
		if pidComplete {
			row.TID = append(row.TID, data[i])
		} else {
			row.PID = append(row.PID, data[i])
		}
	}
	if !(pidComplete && tidComplete) {
		return row, errors.New("incorrect log pid#tid format")
	}

	if len(data) <= split[3]+1 {
		return row, nil
	}

	if len(split) > 4 && data[split[3]+1] == '*' {
		row.CID = data[split[3]+2 : split[4]]
		if len(data) > split[4]+1 {
			row.Message, row.CustomFields = d.extractCustomFields(data[split[4]+1:])
		}
	} else {
		row.Message, row.CustomFields = d.extractCustomFields(data[split[3]+1:])
	}

	return row, nil
}

// extractCustomFields extracts custom fields from nginx error log message.
//
// Example of input:
//
//	`upstream timed out (110: Operation timed out) while connecting to upstream, client: 10.125.172.251, server: , request: "POST /download HTTP/1.1", upstream: "http://10.117.246.15:84/download", host: "mpm-youtube-downloader-38.name.tldn:84"`
//
// Example of output:
//
//	message: "upstream timed out (110: Operation timed out) while connecting to upstream"
//	fields:
//		"client": "10.125.172.251"
//		"server": ""
//		"request": "POST /download HTTP/1.1"
//		"upstream": "http://10.117.246.15:84/download"
//		"host": "mpm-youtube-downloader-38.name.tldn:84"
func (d *NginxErrorDecoder) extractCustomFields(data []byte) ([]byte, map[string][]byte) {
	if !d.params.WithCustomFields {
		return data, nil
	}

	fields := make(map[string][]byte)
	for len(data) > 0 {
		sepIdx := bytes.LastIndex(data, []byte(", "))
		if sepIdx == -1 {
			break
		}
		field := data[sepIdx+2:] // `key: value` format

		idx := bytes.IndexByte(field, ':')
		if idx == -1 {
			break
		}
		key := field[:idx]

		// check key contains only letters
		if bytes.ContainsFunc(key, func(r rune) bool {
			return !unicode.IsLetter(r)
		}) {
			break
		}

		value := field[idx+2:]
		if len(value) > 0 {
			value = bytes.Trim(value, `"`)
		}
		fields[string(key)] = value
		data = data[:sepIdx]
	}

	return data, fields
}

func extractNginxErrorParams(params map[string]any) (nginxErrorParams, error) {
	withCustomFields := false
	if withCustomFieldsRaw, ok := params[nginxWithCustomFieldsParam]; ok {
		withCustomFields, ok = withCustomFieldsRaw.(bool)
		if !ok {
			return nginxErrorParams{}, fmt.Errorf("%q must be bool", nginxWithCustomFieldsParam)
		}
	}

	return nginxErrorParams{
		WithCustomFields: withCustomFields,
	}, nil
}

func spaceSplit(b []byte, limit int) []int {
	var res []int
	for i := 0; i < len(b) && len(res) < limit; i++ {
		if b[i] == ' ' {
			res = append(res, i)
		}
	}
	return res
}<|MERGE_RESOLUTION|>--- conflicted
+++ resolved
@@ -7,13 +7,10 @@
 	"unicode"
 
 	insaneJSON "github.com/ozontech/insane-json"
-<<<<<<< HEAD
-=======
 )
 
 const (
 	nginxWithCustomFieldsParam = "nginx_with_custom_fields"
->>>>>>> c03639b1
 )
 
 type NginxErrorRow struct {
