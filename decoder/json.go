--- conflicted
+++ resolved
@@ -1,16 +1,12 @@
 package decoder
 
-<<<<<<< HEAD
 import (
 	"errors"
 	"fmt"
 	"slices"
-=======
-import insaneJSON "github.com/ozontech/insane-json"
->>>>>>> c03639b1
 
+	insaneJSON "github.com/ozontech/insane-json"
 	"github.com/tidwall/gjson"
-	insaneJSON "github.com/vitkovskii/insane-json"
 )
 
 const (
