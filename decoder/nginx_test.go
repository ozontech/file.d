--- conflicted
+++ resolved
@@ -3,11 +3,7 @@
 import (
 	"testing"
 
-<<<<<<< HEAD
-	insaneJSON "github.com/ozontech/insane-json"
-=======
 	"github.com/stretchr/testify/assert"
->>>>>>> c03639b1
 )
 
 func TestNginxError(t *testing.T) {
