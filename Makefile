VERSION ?= 0.2.2
UPSTREAM_BRANCH ?= origin/master

.PHONY: prepare
prepare:
	docker login

.PHONY: build
build: 
	echo "Building..."
	GOOS=linux GOARCH=amd64 go build -v -o file.d ./cmd/file.d.go

.PHONY: deps
deps:
	go get -v github.com/vitkovskii/insane-doc@v0.0.1

.PHONY: cover
cover:
	go test -short -coverprofile=coverage.out ./...
	go tool cover -html=coverage.out
	rm coverage.out

.PHONY: test-short
test-short:
	go test ./fd/ -v -count 1 -short
	go test ./pipeline/ -v -count 1 -short
	go test ./plugin/... -v -count 1 -short

.PHONY: test
test:
	go test ./fd/ -v -count 1
	go test ./pipeline/ -v -count 1
	go test ./plugin/... -v -count 1

<<<<<<< HEAD
.PHONY: test-docker
test-docker:
	docker run --rm -it -v ${PWD}:/app -w /app golang:1.17 bash -c 'make test'
=======
.PHONY: test-short
test-short:
	go test ./fd/ -v -count 1 -short
	go test ./pipeline/ -v -count 1 -short
	go test ./plugin/... -v -count 1 -short
>>>>>>> 2cac467c

.PHONY: test-e2e
test-e2e:
	go test ./cmd/ -v -count 1

.PHONY: bench-file
bench-file:
	go test -bench LightJsonReadPar ./plugin/input/file -v -count 1 -run -benchmem -benchtime 1x

.PHONY: gen-doc
gen-doc:
	go install github.com/vitkovskii/insane-doc@latest
	insane-doc

.PHONY: profile-file
profile-file:
	go test -bench LightJsonReadPar ./plugin/input/file -v -count 1 -run -benchmem -benchtime 1x -cpuprofile cpu.pprof -memprofile mem.pprof -mutexprofile mutex.pprof

.PHONY: push-version-linux-amd64
push-version-linux-amd64: build
	docker build -t ozonru/file.d:${VERSION}-linux-amd64 .
	docker push ozonru/file.d:${VERSION}-linux-amd64

.PHONY: push-latest-linux-amd64
push-latest-linux-amd64: build
	docker build -t ozonru/file.d:latest-linux-amd64 .
	docker push ozonru/file.d:latest-linux-amd64

.PHONY: push-images-version
push-images-version: prepare push-version-linux-amd64

.PHONY: push-images-latest
push-images-latest: prepare push-latest-linux-amd64

.PHONY: push-images-all
push-images-all: push-images-version push-images-latest

.PHONY: lint
lint:
	# installation: https://golangci-lint.run/usage/install/#local-installation
	golangci-lint run --new-from-rev=${UPSTREAM_BRANCH}

.PHONY: mock
mock:
	go install github.com/golang/mock/mockgen
	mockgen -source=plugin/output/s3/s3.go -destination=plugin/output/s3/mock/s3.go<|MERGE_RESOLUTION|>--- conflicted
+++ resolved
@@ -6,7 +6,7 @@
 	docker login
 
 .PHONY: build
-build: 
+build:
 	echo "Building..."
 	GOOS=linux GOARCH=amd64 go build -v -o file.d ./cmd/file.d.go
 
@@ -32,17 +32,19 @@
 	go test ./pipeline/ -v -count 1
 	go test ./plugin/... -v -count 1
 
-<<<<<<< HEAD
 .PHONY: test-docker
 test-docker:
 	docker run --rm -it -v ${PWD}:/app -w /app golang:1.17 bash -c 'make test'
-=======
+
 .PHONY: test-short
 test-short:
 	go test ./fd/ -v -count 1 -short
 	go test ./pipeline/ -v -count 1 -short
 	go test ./plugin/... -v -count 1 -short
->>>>>>> 2cac467c
+
+.PHONY: test-short-docker
+test-short-docker:
+	docker run --rm -it -v ${PWD}:/app -w /app golang:1.17 bash -c 'make test-short'
 
 .PHONY: test-e2e
 test-e2e:
