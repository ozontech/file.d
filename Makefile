--- conflicted
+++ resolved
@@ -1,9 +1,5 @@
-<<<<<<< HEAD
-VERSION ?= v0.6.0
-=======
-VERSION ?= $(shell git describe --abbrev=4 --dirty --always --tags)
+VERSION ?= $(shell git describe --abbrev=4 --always --tags)
 TIME := $(shell date '+%Y-%m-%d_%H:%M:%S')
->>>>>>> 757c6ef2
 UPSTREAM_BRANCH ?= origin/master
 
 .PHONY: prepare
