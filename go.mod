module github.com/ozontech/file.d

<<<<<<< HEAD
go 1.25
=======
go 1.24.0
>>>>>>> 9e0b15bc

toolchain go1.25.4

require (
	github.com/ClickHouse/ch-go v0.65.1
	github.com/KimMachineGun/automemlimit v0.2.6
	github.com/Masterminds/squirrel v1.5.4
	github.com/alecthomas/kingpin v2.2.6+incompatible
	github.com/alecthomas/units v0.0.0-20211218093645-b94a6e3cc137
	github.com/alicebob/miniredis/v2 v2.35.0
	github.com/bitly/go-simplejson v0.5.1
	github.com/bmatcuk/doublestar/v4 v4.8.1
	github.com/bufbuild/protocompile v0.13.0
	github.com/cenkalti/backoff/v4 v4.3.0
	github.com/cespare/xxhash/v2 v2.3.0
	github.com/dominikbraun/graph v0.23.0
	github.com/elliotchance/orderedmap/v2 v2.4.0
	github.com/euank/go-kmsg-parser/v3 v3.0.0
	github.com/go-faster/jx v1.1.0
	github.com/golang/mock v1.6.0
	github.com/google/uuid v1.6.0
	github.com/hashicorp/golang-lru/v2 v2.0.7
	github.com/hashicorp/vault/api v1.22.0
	github.com/jackc/pgconn v1.14.3
	github.com/jackc/pgproto3/v2 v2.3.3
	github.com/jackc/pgx/v4 v4.18.3
	github.com/klauspost/compress v1.18.1
	github.com/minio/minio-go v6.0.14+incompatible
	github.com/ozontech/insane-json v0.1.9
	github.com/prometheus/client_golang v1.16.0
	github.com/prometheus/client_model v0.3.0
	github.com/prometheus/common v0.42.0
	github.com/prometheus/procfs v0.10.1
	github.com/redis/go-redis/v9 v9.8.0
	github.com/rjeczalik/notify v0.9.3
	github.com/satori/go.uuid v1.2.0
	github.com/stretchr/testify v1.10.0
	github.com/tidwall/gjson v1.18.0
	github.com/timtadh/lexmachine v0.2.3
	github.com/twmb/franz-go v1.20.5
	github.com/twmb/franz-go/pkg/kadm v1.12.0
	github.com/twmb/franz-go/plugin/kzap v1.1.2
	github.com/twmb/tlscfg v1.2.1
	github.com/valyala/fasthttp v1.48.0
	github.com/xdg-go/scram v1.1.2
	go.uber.org/atomic v1.11.0
	go.uber.org/automaxprocs v1.5.3
	go.uber.org/zap v1.27.0
	golang.org/x/net v0.47.0
	google.golang.org/protobuf v1.36.5
	gopkg.in/yaml.v2 v2.4.0
	gopkg.in/yaml.v3 v3.0.1
	k8s.io/api v0.34.2
	k8s.io/apimachinery v0.34.2
	k8s.io/client-go v0.34.2
	sigs.k8s.io/yaml v1.6.0
)

require (
	github.com/alecthomas/template v0.0.0-20190718012654-fb15b899a751 // indirect
	github.com/andybalholm/brotli v1.0.5 // indirect
	github.com/beorn7/perks v1.0.1 // indirect
	github.com/cilium/ebpf v0.9.1 // indirect
	github.com/containerd/cgroups/v3 v3.0.1 // indirect
	github.com/coreos/go-systemd/v22 v22.3.2 // indirect
	github.com/davecgh/go-spew v1.1.2-0.20180830191138-d8f796af33cc // indirect
	github.com/dgryski/go-rendezvous v0.0.0-20200823014737-9f7001d12a5f // indirect
	github.com/dmarkham/enumer v1.5.10 // indirect
	github.com/docker/go-units v0.4.0 // indirect
	github.com/emicklei/go-restful/v3 v3.12.2 // indirect
	github.com/fxamacker/cbor/v2 v2.9.0 // indirect
	github.com/go-faster/city v1.0.1 // indirect
	github.com/go-faster/errors v0.7.1 // indirect
	github.com/go-ini/ini v1.62.0 // indirect
	github.com/go-jose/go-jose/v4 v4.1.1 // indirect
	github.com/go-logr/logr v1.4.2 // indirect
	github.com/go-logr/stdr v1.2.2 // indirect
	github.com/go-openapi/jsonpointer v0.21.0 // indirect
	github.com/go-openapi/jsonreference v0.20.2 // indirect
	github.com/go-openapi/swag v0.23.0 // indirect
	github.com/godbus/dbus/v5 v5.0.4 // indirect
	github.com/gogo/protobuf v1.3.2 // indirect
	github.com/golang/protobuf v1.5.4 // indirect
	github.com/google/gnostic-models v0.7.0 // indirect
	github.com/google/go-cmp v0.7.0 // indirect
	github.com/hashicorp/errwrap v1.1.0 // indirect
	github.com/hashicorp/go-cleanhttp v0.5.2 // indirect
	github.com/hashicorp/go-multierror v1.1.1 // indirect
	github.com/hashicorp/go-retryablehttp v0.7.8 // indirect
	github.com/hashicorp/go-rootcerts v1.0.2 // indirect
	github.com/hashicorp/go-secure-stdlib/parseutil v0.2.0 // indirect
	github.com/hashicorp/go-secure-stdlib/strutil v0.1.2 // indirect
	github.com/hashicorp/go-sockaddr v1.0.7 // indirect
	github.com/hashicorp/go-version v1.7.0 // indirect
	github.com/hashicorp/hcl v1.0.1-vault-7 // indirect
	github.com/jackc/chunkreader/v2 v2.0.1 // indirect
	github.com/jackc/pgio v1.0.0 // indirect
	github.com/jackc/pgpassfile v1.0.0 // indirect
	github.com/jackc/pgservicefile v0.0.0-20240606120523-5a60cdf6a761 // indirect
	github.com/jackc/pgtype v1.14.4 // indirect
	github.com/jackc/puddle v1.3.0 // indirect
	github.com/jackc/puddle/v2 v2.2.2 // indirect
	github.com/josharian/intern v1.0.0 // indirect
	github.com/json-iterator/go v1.1.12 // indirect
	github.com/lann/builder v0.0.0-20180802200727-47ae307949d0 // indirect
	github.com/lann/ps v0.0.0-20150810152359-62de8c46ede0 // indirect
	github.com/lib/pq v1.10.4 // indirect
	github.com/mailru/easyjson v0.7.7 // indirect
	github.com/matttproud/golang_protobuf_extensions v1.0.4 // indirect
	github.com/mitchellh/go-homedir v1.1.0 // indirect
	github.com/mitchellh/mapstructure v1.5.0 // indirect
	github.com/modern-go/concurrent v0.0.0-20180306012644-bacd9c7ef1dd // indirect
	github.com/modern-go/reflect2 v1.0.3-0.20250322232337-35a7c28c31ee // indirect
	github.com/munnerz/goautoneg v0.0.0-20191010083416-a7dc8b61c822 // indirect
	github.com/opencontainers/runtime-spec v1.0.2 // indirect
	github.com/pascaldekloe/name v1.0.1 // indirect
	github.com/pierrec/lz4/v4 v4.1.22 // indirect
	github.com/pkg/errors v0.9.1 // indirect
	github.com/pmezard/go-difflib v1.0.1-0.20181226105442-5d4384ee4fb2 // indirect
	github.com/ryanuber/go-glob v1.0.0 // indirect
	github.com/segmentio/asm v1.2.0 // indirect
	github.com/sirupsen/logrus v1.8.1 // indirect
	github.com/smartystreets/goconvey v1.6.4 // indirect
	github.com/spf13/pflag v1.0.6 // indirect
	github.com/tidwall/match v1.1.1 // indirect
	github.com/tidwall/pretty v1.2.1 // indirect
	github.com/timtadh/data-structures v0.6.1 // indirect
	github.com/twmb/franz-go/pkg/kmsg v1.12.0 // indirect
	github.com/valyala/bytebufferpool v1.0.0 // indirect
	github.com/x448/float16 v0.8.4 // indirect
	github.com/xdg-go/pbkdf2 v1.0.0 // indirect
	github.com/xdg-go/stringprep v1.0.4 // indirect
	github.com/yuin/gopher-lua v1.1.1 // indirect
	go.opentelemetry.io/auto/sdk v1.1.0 // indirect
	go.opentelemetry.io/otel v1.34.0 // indirect
	go.opentelemetry.io/otel/metric v1.34.0 // indirect
	go.opentelemetry.io/otel/trace v1.34.0 // indirect
	go.uber.org/multierr v1.11.0 // indirect
	go.yaml.in/yaml/v2 v2.4.2 // indirect
	go.yaml.in/yaml/v3 v3.0.4 // indirect
	golang.org/x/crypto v0.45.0 // indirect
	golang.org/x/mod v0.29.0 // indirect
	golang.org/x/oauth2 v0.27.0 // indirect
	golang.org/x/sync v0.18.0 // indirect
	golang.org/x/sys v0.38.0 // indirect
	golang.org/x/term v0.37.0 // indirect
	golang.org/x/text v0.31.0 // indirect
	golang.org/x/time v0.12.0 // indirect
	golang.org/x/tools v0.38.0 // indirect
	gopkg.in/evanphx/json-patch.v4 v4.12.0 // indirect
	gopkg.in/inf.v0 v0.9.1 // indirect
	gopkg.in/ini.v1 v1.62.0 // indirect
	k8s.io/klog/v2 v2.130.1 // indirect
	k8s.io/kube-openapi v0.0.0-20250710124328-f3f2b991d03b // indirect
	k8s.io/utils v0.0.0-20250604170112-4c0f3b243397 // indirect
	sigs.k8s.io/json v0.0.0-20241014173422-cfa47c3a1cc8 // indirect
	sigs.k8s.io/randfill v1.0.0 // indirect
	sigs.k8s.io/structured-merge-diff/v6 v6.3.0 // indirect
)<|MERGE_RESOLUTION|>--- conflicted
+++ resolved
@@ -1,10 +1,6 @@
 module github.com/ozontech/file.d
 
-<<<<<<< HEAD
 go 1.25
-=======
-go 1.24.0
->>>>>>> 9e0b15bc
 
 toolchain go1.25.4
 
