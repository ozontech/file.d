package fd

import (
	"bytes"
	"encoding/json"
	"errors"
	"fmt"
	"time"

	"github.com/bitly/go-simplejson"
	"github.com/ozontech/file.d/cfg"
	"github.com/ozontech/file.d/logger"
	"github.com/ozontech/file.d/pipeline"
	"github.com/ozontech/file.d/pipeline/antispam"
	"github.com/ozontech/file.d/pipeline/doif"
)

func extractPipelineParams(settings *simplejson.Json) *pipeline.Settings {
	capacity := pipeline.DefaultCapacity
	antispamThreshold := pipeline.DefaultAntispamThreshold
	antispamField := pipeline.DefaultAntispamField
	var antispamExceptions antispam.Exceptions
	avgInputEventSize := pipeline.DefaultAvgInputEventSize
	maxInputEventSize := pipeline.DefaultMaxInputEventSize
	cutOffEventByLimit := pipeline.DefaultCutOffEventByLimit
	cutOffEventByLimitMsg := pipeline.DefaultCutOffEventByLimitMsg
	streamField := pipeline.DefaultStreamField
	maintenanceInterval := pipeline.DefaultMaintenanceInterval
	decoder := pipeline.DefaultDecoder
	decoderParams := make(map[string]any)
	isStrict := pipeline.DefaultIsStrict
	eventTimeout := pipeline.DefaultEventTimeout
	metricHoldDuration := pipeline.DefaultMetricHoldDuration
<<<<<<< HEAD
	pool := ""
=======
	metaCacheSize := pipeline.DefaultMetaCacheSize
>>>>>>> 67a1249b

	if settings != nil {
		val := settings.Get("capacity").MustInt()
		if val != 0 {
			capacity = val
		}

		val = settings.Get("meta_cache_size").MustInt()
		if val != 0 {
			metaCacheSize = val
		}

		val = settings.Get("avg_log_size").MustInt()
		if val != 0 {
			avgInputEventSize = val
		}

		val = settings.Get("max_event_size").MustInt()
		if val != 0 {
			maxInputEventSize = val
		}

		cutOffEventByLimit = settings.Get("cut_off_event_by_limit").MustBool()

		cutOffEventByLimitMsg = settings.Get("cut_off_event_by_limit_message").MustString()
		if maxInputEventSize > 0 && len(cutOffEventByLimitMsg) >= maxInputEventSize {
			logger.Fatal("length of cut_off_event_by_limit_message must be less than max_event_size")
		}

		str := settings.Get("decoder").MustString()
		if str != "" {
			decoder = str
		}

		decoderParams = settings.Get("decoder_params").MustMap()

		str = settings.Get("stream_field").MustString()
		if str != "" {
			streamField = str
		}

		str = settings.Get("maintenance_interval").MustString()
		if str != "" {
			i, err := time.ParseDuration(str)
			if err != nil {
				logger.Fatalf("can't parse pipeline maintenance interval: %s", err.Error())
			}
			maintenanceInterval = i
		}

		str = settings.Get("event_timeout").MustString()
		if str != "" {
			i, err := time.ParseDuration(str)
			if err != nil {
				logger.Fatalf("can't parse pipeline event timeout: %s", err.Error())
			}
			eventTimeout = i
		}

		antispamThreshold = settings.Get("antispam_threshold").MustInt()
		antispamThreshold *= int(maintenanceInterval / time.Second)
		if antispamThreshold < 0 {
			logger.Warn("negative antispam_threshold value, antispam disabled")
			antispamThreshold = 0
		}

		antispamField = settings.Get("antispam_field").MustString()

		var err error
		antispamExceptions, err = extractAntispamExceptions(settings)
		if err != nil {
			logger.Fatalf("extract exceptions: %s", err)
		}
		antispamExceptions.Prepare()

		isStrict = settings.Get("is_strict").MustBool()

		str = settings.Get("metric_hold_duration").MustString()
		if str != "" {
			i, err := time.ParseDuration(str)
			if err != nil {
				logger.Fatalf("can't parse pipeline metric hold duration: %s", err.Error())
			}
			metricHoldDuration = i
		}

		if str := settings.Get("pool").MustString(); str != "" {
			pool = str
		}
	}

	return &pipeline.Settings{
<<<<<<< HEAD
		Decoder:             decoder,
		DecoderParams:       decoderParams,
		Capacity:            capacity,
		AvgEventSize:        avgInputEventSize,
		MaxEventSize:        maxInputEventSize,
		AntispamThreshold:   antispamThreshold,
		AntispamField:       antispamField,
		AntispamExceptions:  antispamExceptions,
		MaintenanceInterval: maintenanceInterval,
		EventTimeout:        eventTimeout,
		StreamField:         streamField,
		IsStrict:            isStrict,
		MetricHoldDuration:  metricHoldDuration,
		Pool:                pipeline.PoolType(pool),
=======
		Decoder:               decoder,
		DecoderParams:         decoderParams,
		Capacity:              capacity,
		MetaCacheSize:         metaCacheSize,
		AvgEventSize:          avgInputEventSize,
		MaxEventSize:          maxInputEventSize,
		CutOffEventByLimit:    cutOffEventByLimit,
		CutOffEventByLimitMsg: cutOffEventByLimitMsg,
		AntispamThreshold:     antispamThreshold,
		AntispamField:         antispamField,
		AntispamExceptions:    antispamExceptions,
		MaintenanceInterval:   maintenanceInterval,
		EventTimeout:          eventTimeout,
		StreamField:           streamField,
		IsStrict:              isStrict,
		MetricHoldDuration:    metricHoldDuration,
>>>>>>> 67a1249b
	}
}

func extractAntispamExceptions(settings *simplejson.Json) (antispam.Exceptions, error) {
	raw, err := settings.Get("antispam_exceptions").MarshalJSON()
	if err != nil {
		return nil, err
	}

	dec := json.NewDecoder(bytes.NewReader(raw))
	dec.DisallowUnknownFields()

	var exceptions antispam.Exceptions
	if err := dec.Decode(&exceptions); err != nil {
		return nil, err
	}

	return exceptions, nil
}

func extractMatchMode(actionJSON *simplejson.Json) pipeline.MatchMode {
	mm := actionJSON.Get("match_mode").MustString()
	return pipeline.MatchModeFromString(mm)
}

func extractMatchInvert(actionJSON *simplejson.Json) bool {
	invertMatchMode := actionJSON.Get("match_invert").MustBool()
	return invertMatchMode
}

func extractConditions(condJSON *simplejson.Json) (pipeline.MatchConditions, error) {
	conditions := make(pipeline.MatchConditions, 0)
	for field := range condJSON.MustMap() {
		obj := condJSON.Get(field).Interface()

		condition := pipeline.MatchCondition{
			Field: cfg.ParseFieldSelector(field),
		}

		if value, ok := obj.(string); ok {
			if value != "" && value[0] == '/' {
				r, err := cfg.CompileRegex(value)
				if err != nil {
					return nil, fmt.Errorf("can't compile regexp %s: %w", value, err)
				}
				condition.Regexp = r
			} else {
				condition.Values = []string{value}
			}

			conditions = append(conditions, condition)
			continue
		}

		if jsonValues, ok := obj.([]any); ok {
			condition.Values = make([]string, 0, len(jsonValues))

			for _, jsonValue := range jsonValues {
				val, ok := jsonValue.(string)
				if !ok {
					return nil, fmt.Errorf("can't parse %v as string", jsonValue)
				}
				condition.Values = append(condition.Values, val)
			}

			conditions = append(conditions, condition)
			continue
		}
	}

	return conditions, nil
}

func extractMetrics(actionJSON *simplejson.Json) (string, []string, bool) {
	metricName := actionJSON.Get("metric_name").MustString()
	metricLabels := actionJSON.Get("metric_labels").MustStringArray()
	if metricLabels == nil {
		metricLabels = []string{}
	}
	skipStatus := actionJSON.Get("metric_skip_status").MustBool()
	return metricName, metricLabels, skipStatus
}

var (
	doIfLogicalOpNodes = map[string]struct{}{
		"and": {},
		"not": {},
		"or":  {},
	}
	doIfFieldOpNodes = map[string]struct{}{
		"equal":    {},
		"contains": {},
		"prefix":   {},
		"suffix":   {},
		"regex":    {},
	}
	doIfLengthCmpOpNodes = map[string]struct{}{
		"byte_len_cmp":  {},
		"array_len_cmp": {},
	}
	doIfTimestampCmpOpNodes = map[string]struct{}{
		"ts_cmp": {},
	}
	doIfСheckTypeOpNode = "check_type"
)

func extractFieldOpVals(jsonNode *simplejson.Json) [][]byte {
	values, has := jsonNode.CheckGet("values")
	if !has {
		return nil
	}
	vals := make([][]byte, 0)
	iFaceVal := values.Interface()
	if iFaceVal == nil {
		vals = append(vals, nil)
		return vals
	}
	if strVal, ok := iFaceVal.(string); ok {
		vals = append(vals, []byte(strVal))
		return vals
	}
	for i := range values.MustArray() {
		curValue := values.GetIndex(i).Interface()
		if curValue == nil {
			vals = append(vals, nil)
		} else {
			vals = append(vals, []byte(curValue.(string)))
		}
	}
	return vals
}

func extractFieldOpNode(opName string, jsonNode *simplejson.Json) (doif.Node, error) {
	var result doif.Node
	var err error
	fieldPath := jsonNode.Get("field").MustString()
	caseSensitiveNode, has := jsonNode.CheckGet("case_sensitive")
	caseSensitive := true
	if has {
		caseSensitive = caseSensitiveNode.MustBool()
	}
	vals := extractFieldOpVals(jsonNode)
	result, err = doif.NewFieldOpNode(opName, fieldPath, caseSensitive, vals)
	if err != nil {
		return nil, fmt.Errorf("failed to init field op: %w", err)
	}

	return result, nil
}

func noRequiredFieldError(field string) error {
	return fmt.Errorf("no required field: %s", field)
}

func requiredString(jsonNode *simplejson.Json, fieldName string) (string, error) {
	node, has := jsonNode.CheckGet(fieldName)
	if !has {
		return "", noRequiredFieldError(fieldName)
	}

	result, err := node.String()
	if err != nil {
		return "", err
	}

	return result, nil
}

func requiredInt(jsonNode *simplejson.Json, fieldName string) (int, error) {
	node, has := jsonNode.CheckGet(fieldName)
	if !has {
		return 0, noRequiredFieldError(fieldName)
	}

	result, err := node.Int()
	if err != nil {
		return 0, err
	}

	return result, nil
}

const (
	fieldNameField    = "field"
	fieldNameCmpOp    = "cmp_op"
	fieldNameCmpValue = "value"
)

func extractLengthCmpOpNode(opName string, jsonNode *simplejson.Json) (doif.Node, error) {
	fieldPath, err := requiredString(jsonNode, fieldNameField)
	if err != nil {
		return nil, err
	}

	cmpOp, err := requiredString(jsonNode, fieldNameCmpOp)
	if err != nil {
		return nil, err
	}

	cmpValue, err := requiredInt(jsonNode, fieldNameCmpValue)
	if err != nil {
		return nil, err
	}

	return doif.NewLenCmpOpNode(opName, fieldPath, cmpOp, cmpValue)
}

const (
	fieldNameFormat         = "format"
	fieldNameUpdateInterval = "update_interval"
	fieldNameCmpValueShift  = "value_shift"
)

const (
	tsCmpModeNowTag   = "now"
	tsCmpModeConstTag = "const"

	tsCmpValueNowTag   = "now"
	tsCmpValueStartTag = "file_d_start"
)

const (
	defaultTsCmpValUpdateInterval = 10 * time.Second
	defaultTsFormat               = time.RFC3339Nano
)

func extractTsCmpOpNode(_ string, jsonNode *simplejson.Json) (doif.Node, error) {
	fieldPath, err := requiredString(jsonNode, fieldNameField)
	if err != nil {
		return nil, err
	}

	cmpOp, err := requiredString(jsonNode, fieldNameCmpOp)
	if err != nil {
		return nil, err
	}

	rawCmpValue, err := requiredString(jsonNode, fieldNameCmpValue)
	if err != nil {
		return nil, err
	}

	var cmpMode string
	var cmpValue time.Time

	switch rawCmpValue {
	case tsCmpValueNowTag:
		cmpMode = tsCmpModeNowTag
	case tsCmpValueStartTag:
		cmpMode = tsCmpModeConstTag
		cmpValue = time.Now()
	default:
		cmpMode = tsCmpModeConstTag
		cmpValue, err = time.Parse(time.RFC3339Nano, rawCmpValue)
		if err != nil {
			return nil, fmt.Errorf("parse ts cmp value: %w", err)
		}
	}

	format := defaultTsFormat
	str := jsonNode.Get(fieldNameFormat).MustString()
	if str != "" {
		format = str
	}

	cmpValueShift := time.Duration(0)
	str = jsonNode.Get(fieldNameCmpValueShift).MustString()
	if str != "" {
		cmpValueShift, err = time.ParseDuration(str)
		if err != nil {
			return nil, fmt.Errorf("parse cmp value shift: %w", err)
		}
	}

	updateInterval := defaultTsCmpValUpdateInterval
	str = jsonNode.Get(fieldNameUpdateInterval).MustString()
	if str != "" {
		updateInterval, err = time.ParseDuration(str)
		if err != nil {
			return nil, fmt.Errorf("parse update interval: %w", err)
		}
	}

	return doif.NewTsCmpOpNode(fieldPath, format, cmpOp, cmpMode, cmpValue, cmpValueShift, updateInterval)
}

func extractCheckTypeOpNode(_ string, jsonNode *simplejson.Json) (doif.Node, error) {
	fieldPath, err := requiredString(jsonNode, "field")
	if err != nil {
		return nil, err
	}
	vals := extractFieldOpVals(jsonNode)
	result, err := doif.NewCheckTypeOpNode(fieldPath, vals)
	if err != nil {
		return nil, fmt.Errorf("failed to init check_type op: %w", err)
	}
	return result, nil
}

func extractLogicalOpNode(opName string, jsonNode *simplejson.Json) (doif.Node, error) {
	var result, operand doif.Node
	var err error
	operands := jsonNode.Get("operands")
	operandsList := make([]doif.Node, 0)
	for i := range operands.MustArray() {
		opNode := operands.GetIndex(i)
		operand, err = extractDoIfNode(opNode)
		if err != nil {
			return nil, fmt.Errorf("failed to extract operand node for logical op %q", opName)
		}
		operandsList = append(operandsList, operand)
	}
	result, err = doif.NewLogicalNode(opName, operandsList)
	if err != nil {
		return nil, fmt.Errorf("failed to init logical node: %w", err)
	}
	return result, nil
}

func extractDoIfNode(jsonNode *simplejson.Json) (doif.Node, error) {
	opNameNode, has := jsonNode.CheckGet("op")
	if !has {
		return nil, errors.New(`"op" field not found`)
	}
	opName := opNameNode.MustString()
	if _, has := doIfLogicalOpNodes[opName]; has {
		return extractLogicalOpNode(opName, jsonNode)
	} else if _, has := doIfFieldOpNodes[opName]; has {
		return extractFieldOpNode(opName, jsonNode)
	} else if _, has := doIfLengthCmpOpNodes[opName]; has {
		return extractLengthCmpOpNode(opName, jsonNode)
	} else if _, has := doIfTimestampCmpOpNodes[opName]; has {
		return extractTsCmpOpNode(opName, jsonNode)
	} else if opName == doIfСheckTypeOpNode {
		return extractCheckTypeOpNode(opName, jsonNode)
	} else {
		return nil, fmt.Errorf("unknown op %q", opName)
	}
}

func extractDoIfChecker(actionJSON *simplejson.Json) (*doif.Checker, error) {
	if actionJSON.MustMap() == nil {
		return nil, nil
	}

	root, err := extractDoIfNode(actionJSON)
	if err != nil {
		return nil, fmt.Errorf("failed to extract nodes: %w", err)
	}
	result := doif.NewChecker(root)
	return result, nil
}

func makeActionJSON(actionJSON *simplejson.Json) []byte {
	actionJSON.Del("type")
	actionJSON.Del("match_fields")
	actionJSON.Del("match_mode")
	actionJSON.Del("metric_name")
	actionJSON.Del("metric_labels")
	actionJSON.Del("metric_skip_status")
	actionJSON.Del("match_invert")
	actionJSON.Del("do_if")
	configJson, err := actionJSON.Encode()
	if err != nil {
		logger.Panicf("can't create action json")
	}
	return configJson
}<|MERGE_RESOLUTION|>--- conflicted
+++ resolved
@@ -31,11 +31,8 @@
 	isStrict := pipeline.DefaultIsStrict
 	eventTimeout := pipeline.DefaultEventTimeout
 	metricHoldDuration := pipeline.DefaultMetricHoldDuration
-<<<<<<< HEAD
+	metaCacheSize := pipeline.DefaultMetaCacheSize
 	pool := ""
-=======
-	metaCacheSize := pipeline.DefaultMetaCacheSize
->>>>>>> 67a1249b
 
 	if settings != nil {
 		val := settings.Get("capacity").MustInt()
@@ -128,22 +125,6 @@
 	}
 
 	return &pipeline.Settings{
-<<<<<<< HEAD
-		Decoder:             decoder,
-		DecoderParams:       decoderParams,
-		Capacity:            capacity,
-		AvgEventSize:        avgInputEventSize,
-		MaxEventSize:        maxInputEventSize,
-		AntispamThreshold:   antispamThreshold,
-		AntispamField:       antispamField,
-		AntispamExceptions:  antispamExceptions,
-		MaintenanceInterval: maintenanceInterval,
-		EventTimeout:        eventTimeout,
-		StreamField:         streamField,
-		IsStrict:            isStrict,
-		MetricHoldDuration:  metricHoldDuration,
-		Pool:                pipeline.PoolType(pool),
-=======
 		Decoder:               decoder,
 		DecoderParams:         decoderParams,
 		Capacity:              capacity,
@@ -160,7 +141,7 @@
 		StreamField:           streamField,
 		IsStrict:              isStrict,
 		MetricHoldDuration:    metricHoldDuration,
->>>>>>> 67a1249b
+		Pool:                  pipeline.PoolType(pool),
 	}
 }
 
