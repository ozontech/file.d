package fd

import (
	"context"
	"encoding/json"
	"fmt"
	"net/http"
	_ "net/http/pprof"
	"runtime"
	"runtime/debug"

	"github.com/bitly/go-simplejson"
	"github.com/prometheus/client_golang/prometheus"
	"github.com/prometheus/client_golang/prometheus/promhttp"

	"github.com/ozontech/file.d/cfg"
	"github.com/ozontech/file.d/logger"
	"github.com/ozontech/file.d/longpanic"
	"github.com/ozontech/file.d/metrics"
	"github.com/ozontech/file.d/pipeline"
<<<<<<< HEAD
=======
	"github.com/ozontech/file.d/stats"
)

const (
	subsystemLongPanicName = "long_panic"
	panics                 = "panics"
>>>>>>> b7e396bd
)

type FileD struct {
	config    *cfg.Config
	httpAddr  string
	registry  *prometheus.Registry
	plugins   *PluginRegistry
	Pipelines []*pipeline.Pipeline
	server    *http.Server
}

func New(config *cfg.Config, httpAddr string) *FileD {
	return &FileD{
		config:    config,
		httpAddr:  httpAddr,
		plugins:   DefaultPluginRegistry,
		Pipelines: make([]*pipeline.Pipeline, 0),
	}
}

func (f *FileD) SetConfig(config *cfg.Config) {
	f.config = config
}

func (f *FileD) Start() {
	logger.Infof("starting file.d")

	f.createRegistry()
	f.initMetrics()
	f.startHTTP()
	f.startPipelines()
}

func (f *FileD) initMetrics() {
<<<<<<< HEAD
	metrics.InitStats()
=======
	stats.InitStats()

	stats.RegisterCounter(&stats.MetricDesc{
		Subsystem: subsystemLongPanicName,
		Name:      panics,
		Help:      "Count of panics in the LongPanic",
	})
	longpanic.SetOnPanicHandler(func(_ error) {
		stats.GetCounter(subsystemLongPanicName, panics).Inc()
	})
>>>>>>> b7e396bd
}

func (f *FileD) createRegistry() {
	f.registry = prometheus.NewRegistry()
	f.registry.MustRegister(prometheus.NewProcessCollector(prometheus.ProcessCollectorOpts{}))
	f.registry.MustRegister(prometheus.NewGoCollector())

	prometheus.DefaultGatherer = f.registry
	prometheus.DefaultRegisterer = f.registry
}

func (f *FileD) startPipelines() {
	f.Pipelines = f.Pipelines[:0]
	for name, config := range f.config.Pipelines {
		f.addPipeline(name, config)
	}
	for _, p := range f.Pipelines {
		p.Start()
	}
}

func (f *FileD) addPipeline(name string, config *cfg.PipelineConfig) {
	mux := http.DefaultServeMux
	settings := extractPipelineParams(config.Raw.Get("settings"))

	values := map[string]int{
		"capacity":   settings.Capacity,
		"gomaxprocs": runtime.GOMAXPROCS(0),
	}

	logger.Infof("creating pipeline %q: capacity=%d, stream field=%s, decoder=%s", name, settings.Capacity, settings.StreamField, settings.Decoder)

	p := pipeline.New(name, settings, f.registry)
	err := f.setupInput(p, config, values)
	if err != nil {
		logger.Fatalf("can't create pipeline %q: %s", name, err.Error())
	}

	f.setupActions(p, config, values)

	err = f.setupOutput(p, config, values)
	if err != nil {
		logger.Fatalf("can't create pipeline %q: %s", name, err.Error())
	}

	p.SetupHTTPHandlers(mux)
	f.Pipelines = append(f.Pipelines, p)
}

func (f *FileD) setupInput(p *pipeline.Pipeline, pipelineConfig *cfg.PipelineConfig, values map[string]int) error {
	inputInfo, err := f.getStaticInfo(pipelineConfig, pipeline.PluginKindInput, values)
	if err != nil {
		return err
	}

	p.SetInput(&pipeline.InputPluginInfo{
		PluginStaticInfo:  inputInfo,
		PluginRuntimeInfo: f.instantiatePlugin(inputInfo),
	})

	for _, actionType := range inputInfo.AdditionalActions {
		actionInfo := f.plugins.GetActionByType(actionType)

		infoCopy := *actionInfo
		infoCopy.Config = inputInfo.Config
		infoCopy.Type = actionType

		p.AddAction(&pipeline.ActionPluginStaticInfo{
			PluginStaticInfo: &infoCopy,
			MatchConditions:  pipeline.MatchConditions{},
		})
	}

	return nil
}

func (f *FileD) setupActions(p *pipeline.Pipeline, pipelineConfig *cfg.PipelineConfig, values map[string]int) {
	actions := pipelineConfig.Raw.Get("actions")
	for index := range actions.MustArray() {
		actionJSON := actions.GetIndex(index)
		if actionJSON.MustMap() == nil {
			logger.Fatalf("empty action #%d for pipeline %q", index, p.Name)
		}

		t := actionJSON.Get("type").MustString()
		if t == "" {
			logger.Fatalf("action #%d doesn't provide type %q", index, p.Name)
		}
		f.setupAction(p, index, t, actionJSON, values)
	}
}

func (f *FileD) setupAction(p *pipeline.Pipeline, index int, t string, actionJSON *simplejson.Json, values map[string]int) {
	logger.Infof("creating action with type %q for pipeline %q", t, p.Name)
	info := f.plugins.GetActionByType(t)

	matchMode, err := extractMatchMode(actionJSON)
	if err != nil {
		logger.Fatalf("can't extract match mode for action %d/%s in pipeline %q: %s", index, t, p.Name, err.Error())
	}
	matchInvert, err := extractMatchInvert(actionJSON)
	if err != nil {
		logger.Fatalf("can't extract invert match mode for action %d/%s in pipeline %q: %s", index, t, p.Name, err.Error())
	}
	conditions, err := extractConditions(actionJSON.Get("match_fields"))
	if err != nil {
		logger.Fatalf("can't extract conditions for action %d/%s in pipeline %q: %s", index, t, p.Name, err.Error())
	}
	metricName, metricLabels := extractMetrics(actionJSON)
	configJSON := makeActionJSON(actionJSON)

	_, config := info.Factory()
	err = json.Unmarshal(configJSON, config)
	if err != nil {
		logger.Fatalf("can't unmarshal config for %s action in pipeline %q: %s", info.Type, p.Name, err.Error())
	}

	err = cfg.Parse(config, values)
	if err != nil {
		logger.Fatalf("wrong config for %q action in pipeline %q: %s", info.Type, p.Name, err.Error())
	}

	infoCopy := *info
	infoCopy.Config = config
	infoCopy.Type = t

	p.AddAction(&pipeline.ActionPluginStaticInfo{
		PluginStaticInfo: &infoCopy,
		MatchConditions:  conditions,
		MatchMode:        matchMode,
		MetricName:       metricName,
		MetricLabels:     metricLabels,
		MatchInvert:      matchInvert,
	})
}

func (f *FileD) setupOutput(p *pipeline.Pipeline, pipelineConfig *cfg.PipelineConfig, values map[string]int) error {
	info, err := f.getStaticInfo(pipelineConfig, pipeline.PluginKindOutput, values)
	if err != nil {
		return err
	}

	p.SetOutput(&pipeline.OutputPluginInfo{
		PluginStaticInfo:  info,
		PluginRuntimeInfo: f.instantiatePlugin(info),
	})

	return nil
}

func (f *FileD) instantiatePlugin(info *pipeline.PluginStaticInfo) *pipeline.PluginRuntimeInfo {
	plugin, _ := info.Factory()
	return &pipeline.PluginRuntimeInfo{
		Plugin: plugin,
		ID:     "",
	}
}

func (f *FileD) getStaticInfo(pipelineConfig *cfg.PipelineConfig, pluginKind pipeline.PluginKind, values map[string]int) (*pipeline.PluginStaticInfo, error) {
	configJSON := pipelineConfig.Raw.Get(string(pluginKind))
	if configJSON.MustMap() == nil {
		return nil, fmt.Errorf("no %s plugin provided", pluginKind)
	}
	t := configJSON.Get("type").MustString()
	if t == "" {
		return nil, fmt.Errorf("%s doesn't have type", pluginKind)
	}

	logger.Infof("creating %s with type %q", pluginKind, t)
	info := f.plugins.Get(pluginKind, t)
	configJson, err := configJSON.Encode()
	if err != nil {
		logger.Panicf("can't create config json for %s", t)
	}

	_, config := info.Factory()
	err = json.Unmarshal(configJson, config)
	if err != nil {
		return nil, fmt.Errorf("can't unmarshal config for %s: %s", pluginKind, err.Error())
	}

	err = cfg.Parse(config, values)
	if err != nil {
		logger.Fatalf("wrong config for %q plugin %q: %s", pluginKind, t, err.Error())
	}

	infoCopy := *info
	infoCopy.Config = config

	return &infoCopy, nil
}

func (f *FileD) Stop(ctx context.Context) error {
	logger.Infof("stopping pipelines=%d", len(f.Pipelines))
	err := f.server.Shutdown(ctx)
	for _, p := range f.Pipelines {
		p.Stop()
	}

	return err
}

func (f *FileD) startHTTP() {
	if f.httpAddr == "off" {
		return
	}

	mux := http.DefaultServeMux

	mux.HandleFunc("/live", f.serveLiveReady)
	mux.HandleFunc("/ready", f.serveLiveReady)
	mux.HandleFunc("/freeosmem", f.serveFreeOsMem)
	mux.Handle("/metrics", promhttp.Handler())
	mux.Handle("/log/level", logger.Level)

	f.server = &http.Server{Addr: f.httpAddr, Handler: mux}
	longpanic.Go(f.listenHTTP)
}

func (f *FileD) listenHTTP() {
	err := f.server.ListenAndServe()
	if err != nil {
		logger.Fatalf("http listening error address=%q: %s", f.httpAddr, err.Error())
	}
}

func (f *FileD) serveFreeOsMem(_ http.ResponseWriter, _ *http.Request) {
	debug.FreeOSMemory()
	logger.Infof("free OS memory OK")
}

func (f *FileD) serveLiveReady(_ http.ResponseWriter, _ *http.Request) {
	logger.Infof("live/ready OK")
}<|MERGE_RESOLUTION|>--- conflicted
+++ resolved
@@ -18,15 +18,11 @@
 	"github.com/ozontech/file.d/longpanic"
 	"github.com/ozontech/file.d/metrics"
 	"github.com/ozontech/file.d/pipeline"
-<<<<<<< HEAD
-=======
-	"github.com/ozontech/file.d/stats"
 )
 
 const (
 	subsystemLongPanicName = "long_panic"
 	panics                 = "panics"
->>>>>>> b7e396bd
 )
 
 type FileD struct {
@@ -61,20 +57,16 @@
 }
 
 func (f *FileD) initMetrics() {
-<<<<<<< HEAD
 	metrics.InitStats()
-=======
-	stats.InitStats()
-
-	stats.RegisterCounter(&stats.MetricDesc{
+
+	metrics.RegisterCounter(&metrics.MetricDesc{
 		Subsystem: subsystemLongPanicName,
 		Name:      panics,
 		Help:      "Count of panics in the LongPanic",
 	})
 	longpanic.SetOnPanicHandler(func(_ error) {
-		stats.GetCounter(subsystemLongPanicName, panics).Inc()
-	})
->>>>>>> b7e396bd
+		metrics.GetCounter(subsystemLongPanicName, panics).Inc()
+	})
 }
 
 func (f *FileD) createRegistry() {
